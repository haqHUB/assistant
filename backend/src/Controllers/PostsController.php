--- conflicted
+++ resolved
@@ -524,7 +524,6 @@
 			}
 		}
 
-<<<<<<< HEAD
 		/* Author data */
 
 		$author_display_name = $this->wxr_cdata( get_the_author_meta( 'display_name', $post->post_author ) );
@@ -541,9 +540,6 @@
 		$post_status    = $this->wxr_cdata( $post->post_status );
 		$post_type      = $this->wxr_cdata( $post->post_type );
 
-=======
-		/* Append a new post to the file */
->>>>>>> 65de7320
 		$export_data = $this->view->render_to_string(
 			'post-export',
 			[
