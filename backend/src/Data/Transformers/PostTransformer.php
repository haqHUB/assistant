<?php


namespace FL\Assistant\Data\Transformers;

use FL\Assistant\Data\Repository\NotationsRepository;
use FL\Assistant\Data\Repository\TermsRepository;
use FL\Assistant\System\Integrations\BeaverBuilder;


/**
 * Class PostTransformer
 *
 * Convert a WP_Post object to array suitable for REST output
 *
 * @package FL\Assistant\RestApi\Transformers
 */
class PostTransformer {

	protected $notations;
	protected $terms;
	protected $beaver_builder;

	/**
	 * PostTransformer constructor.
	 *
	 * @param NotationsRepository $notations
	 * @param BeaverBuilder $beaver_builder
	 */
	public function __construct(
		NotationsRepository $notations,
		TermsRepository $terms,
		BeaverBuilder $beaver_builder
	) {
		$this->notations = $notations;
		$this->terms = $terms;
		$this->beaver_builder = $beaver_builder;
	}

	/**
	 * Allow this class to be used as a callback for pagination
	 * @param \WP_Post $post
	 *
	 * @return array
	 */
	public function __invoke( \WP_Post $post ) {
		return $this->transform( $post );
	}

	/**
	 * @param \WP_Post $post
	 *
	 * @return array
	 */
	public function transform( \WP_Post $post ) {
		$author   = get_the_author_meta( 'display_name', $post->post_author );
		$date     = get_the_date( '', $post );
		$template = get_post_meta( $post->ID, '_wp_page_template', true );

		$thumb_id = get_post_thumbnail_id( $post );
		$featured_image  = wp_prepare_attachment_for_js( $thumb_id );

		if ( ! function_exists( 'wp_check_post_lock' ) ) {
			require_once ABSPATH . 'wp-admin/includes/post.php';
		}




		$response = [
			'author'           => $author,
			'commentsAllowed'  => 'open' === $post->comment_status ? true : false,
			'excerpt'          => $post->post_excerpt,
			'date'             => $date,
			'editUrl'          => get_edit_post_link( $post->ID, '' ),
			'id'               => $post->ID,
			'labels'           => [],
			'order'            => $post->menu_order,
			'parent'           => $post->post_parent,
			'password'         => $post->post_password,
			'pingbacksAllowed' => 'open' === $post->ping_status ? true : false,
			'slug'             => $post->post_name,
			'status'           => $post->post_status,
			'template'         => empty( $template ) ? 'default' : $template,
			'terms'            => [],
			'thumbnail'        => get_the_post_thumbnail_url( $post, 'thumbnail' ),
			'title'            => empty( $post->post_title ) ? __( '(no title)', 'fl-assistant' ) : $post->post_title,
			'trashedStatus'    => get_post_meta( $post->ID, '_wp_trash_meta_status', true ),
			'type'             => $post->post_type,
			'url'              => get_permalink( $post ),
			'visibility'       => 'public',
<<<<<<< HEAD
			'postThumbnail'    => $featured_image,
			'hasPostThumbnail' => has_post_thumbnail( $post ),
			'hasLock'		   => wp_check_post_lock( $post->ID ),
=======
			'commentsCount'    => get_comments_number( $post->ID ),
			'isSticky'         => is_sticky( $post->ID ),
>>>>>>> 417d01c5
		];

		// Post visibility.
		if ( 'private' === $post->post_status ) {
			$response['visibility'] = 'private';
		} elseif ( ! empty( $post->post_password ) ) {
			$response['visibility'] = 'protected';
		}

		// Beaver Builder data.
		if ( $this->beaver_builder->is_installed() ) {
			$response['bbCanEdit']   = $this->beaver_builder->can_edit_post( $post->ID );
			$response['bbIsEnabled'] = \FLBuilderModel::is_builder_enabled( $post->ID );
			$response['bbBranding']  = \FLBuilderModel::get_branding();
			$response['bbEditUrl']   = \FLBuilderModel::get_edit_url( $post->ID );
		}

		// Favorites
		$favorites = $this->notations->get_favorites( 'post', $post->ID, get_current_user_id() );
		$response['isFavorite'] = ! ! count( $favorites );

		// Labels
		$labels = $this->notations->get_labels( 'post', $post->ID );
		foreach ( $labels as $label ) {
			$response['labels'][] = $label['label_id'];
		}

		// Terms
		$taxonomies = get_object_taxonomies( $post->post_type, 'objects' );
		foreach ( $taxonomies as $tax_slug => $tax ) {
			if ( ! $tax->public || ! $tax->show_ui ) {
				continue;
			}
			$response['terms'][ $tax_slug ] = $this->terms->find_where(
				[
					'taxonomy'   => $tax_slug,
					'object_ids' => [ $post->ID ],
					'orderby'    => 'name',
					'order'      => 'ASC',
					'fields'     => 'ids',
				]
			);
		}

		return $response;
	}

}<|MERGE_RESOLUTION|>--- conflicted
+++ resolved
@@ -58,14 +58,11 @@
 		$template = get_post_meta( $post->ID, '_wp_page_template', true );
 
 		$thumb_id = get_post_thumbnail_id( $post );
-		$featured_image  = wp_prepare_attachment_for_js( $thumb_id );
+		$thumb_data = wp_prepare_attachment_for_js( $thumb_id );
 
 		if ( ! function_exists( 'wp_check_post_lock' ) ) {
 			require_once ABSPATH . 'wp-admin/includes/post.php';
 		}
-
-
-
 
 		$response = [
 			'author'           => $author,
@@ -84,19 +81,15 @@
 			'template'         => empty( $template ) ? 'default' : $template,
 			'terms'            => [],
 			'thumbnail'        => get_the_post_thumbnail_url( $post, 'thumbnail' ),
+			'thumbnailData'    => $thumb_data,
 			'title'            => empty( $post->post_title ) ? __( '(no title)', 'fl-assistant' ) : $post->post_title,
 			'trashedStatus'    => get_post_meta( $post->ID, '_wp_trash_meta_status', true ),
 			'type'             => $post->post_type,
 			'url'              => get_permalink( $post ),
 			'visibility'       => 'public',
-<<<<<<< HEAD
-			'postThumbnail'    => $featured_image,
-			'hasPostThumbnail' => has_post_thumbnail( $post ),
-			'hasLock'		   => wp_check_post_lock( $post->ID ),
-=======
 			'commentsCount'    => get_comments_number( $post->ID ),
 			'isSticky'         => is_sticky( $post->ID ),
->>>>>>> 417d01c5
+			'hasLock'		   => wp_check_post_lock( $post->ID ),
 		];
 
 		// Post visibility.
