--- conflicted
+++ resolved
@@ -60,16 +60,15 @@
 		$thumb_id = get_post_thumbnail_id( $post );
 		$thumb_data = wp_prepare_attachment_for_js( $thumb_id );
 
-<<<<<<< HEAD
 		$all_users = get_users( [ 'who' => 'authors' ] );
 		$users     = [];
 
 		foreach ( $all_users as $user ) {
 			$users[ $user->ID ] = $user->display_name;
-=======
+		}
+
 		if ( ! function_exists( 'wp_check_post_lock' ) ) {
 			require_once ABSPATH . 'wp-admin/includes/post.php';
->>>>>>> e783d264
 		}
 
 		$response = [
@@ -98,11 +97,8 @@
 			'visibility'       => 'public',
 			'commentsCount'    => get_comments_number( $post->ID ),
 			'isSticky'         => is_sticky( $post->ID ),
-<<<<<<< HEAD
 			'authorList'       => $users,
-=======
 			'hasLock'          => wp_check_post_lock( $post->ID ),
->>>>>>> e783d264
 		];
 
 		// Post visibility.
