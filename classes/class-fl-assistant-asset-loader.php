<?php

/**
 * Handles enqueuing css and js assets for the UI
 * in addition to setup of the initial frontend data.
 */
class FL_Assistant_Asset_Loader {

	/**
	 * Initialize the backend application.
	 */
	static public function init() {
		add_action( 'wp_enqueue_scripts', __CLASS__ . '::enqueue' );
	}

	/**
	 * Enqueue frontend resources - fired on wp_enqueue_scripts action.
	 */
	static public function enqueue() {
		$url = FL_ASSISTANT_URL;
		$ver = FL_ASSISTANT_VERSION;

		if ( self::should_enqueue() ) {
			$data = FL_Assistant_Data::get_all();
			wp_enqueue_script( 'heartbeat' );

			wp_enqueue_style( 'fl-assistant', $url . 'build/fl-asst-system.bundle.css', array(), $ver, null );
			wp_enqueue_script( 'fl-assistant', $url . 'build/fl-asst-system.bundle.js', array(), $ver, true );

			wp_localize_script( 'fl-assistant', 'FL_ASSISTANT_CONFIG', $data['config'] );
			wp_localize_script( 'fl-assistant', 'FL_ASSISTANT_INITIAL_STATE', $data['state'] );

<<<<<<< HEAD
			wp_enqueue_script( 'fl-assistant-pro', $url . 'build/fl-asst-pro.bundle.js', array('fl-assistant' ), $ver, true );
=======
			wp_enqueue_script( 'fl-assistant-pro', $url . 'build/fl-asst-pro.bundle.js', array( 'fl-assistant' ), $ver, true );
>>>>>>> f67895e2
		}
	}

	/**
	 * Check if the frontend scripts/styles should be enqueued
	 */
	static public function should_enqueue() {

		// Users must be logged in.
		if ( ! is_user_logged_in() ) {
			return false;
		}

		// There is no read-only assistant (for now). Users must be able to edit.
		if ( ! current_user_can( 'edit_published_posts' ) ) {
			return false;
		}

		return true;
	}
}

FL_Assistant_Asset_Loader::init();<|MERGE_RESOLUTION|>--- conflicted
+++ resolved
@@ -30,11 +30,7 @@
 			wp_localize_script( 'fl-assistant', 'FL_ASSISTANT_CONFIG', $data['config'] );
 			wp_localize_script( 'fl-assistant', 'FL_ASSISTANT_INITIAL_STATE', $data['state'] );
 
-<<<<<<< HEAD
-			wp_enqueue_script( 'fl-assistant-pro', $url . 'build/fl-asst-pro.bundle.js', array('fl-assistant' ), $ver, true );
-=======
 			wp_enqueue_script( 'fl-assistant-pro', $url . 'build/fl-asst-pro.bundle.js', array( 'fl-assistant' ), $ver, true );
->>>>>>> f67895e2
 		}
 	}
 
