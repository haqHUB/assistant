<?php

/**
 * Handles working with backend assistant data.
 *
 * @since 0.1
 */
class FL_Assistant_Data {

	/**
	 * Default state for the current user.
	 *
	 * @since 0.1
	 * @var string $default_user_state
	 */
	static public $default_user_state = array(
		'activeApp' => 'fl-dashboard',
		'showUI'    => true,
	);

	/**
	 * Returns an array of all assistant data.
	 *
	 * NOTE: Kept in alphabetical order.
	 *
	 * @since 0.1
	 * @return array
	 */
	static public function get_all() {
		$user_state = self::get_current_user_state();

		return array(
			'activeApp'       => $user_state['activeApp'],
			'apiNonce'        => wp_create_nonce('wp_rest'),
			'apiRoot'         => esc_url_raw( get_rest_url() ),
			'currentPageView' => self::get_current_view(),
<<<<<<< HEAD
			'contentTypes' => self::get_post_types(),
			'currentUser' => self::get_current_user_data(),
			'pluginURL' => FL_ASSISTANT_URL,
			'showUI' => $user_state['showUI'],

			'dashboardApp' => [
				'adminActions' => self::get_admin_actions(),
			],
        );
    }

    /**
     * Get post type slugs and names.
     *
     * @since 0.1
     * @return array
     */
    static public function get_post_types() {
        $data = [];
        $types = get_post_types( array(
            'public' => true,
        ), 'objects' );

        foreach ( $types as $slug => $type ) {
=======
			'contentTypes'    => self::get_post_types(),
			'currentUser'     => self::get_current_user_data(),
			'pluginURL'       => FL_ASSISTANT_URL,
			'showUI'          => $user_state['showUI'],
		);
	}

	/**
	 * Get post type slugs and names.
	 *
	 * @since 0.1
	 * @return array
	 */
	static public function get_post_types() {
		$data  = [];
		$types = get_post_types(
			array(
				'public' => true,
			), 'objects'
		);

		foreach ( $types as $slug => $type ) {
>>>>>>> 3f40e4ea
			if ( 'attachment' === $slug ) {
				continue;
			}
			$data[ $slug ] = esc_html( $type->labels->name );
		}

		return $data;
	}

	/**
	 * Get info about the current page view.
	 *
<<<<<<< HEAD
     * @since 0.1
     * @return array
     */
    static public function get_current_view() {
        $data = [];
		$actions = [];
        $intro = __('Currently Viewing', 'fl-assistant');
        $name = __('Untitled', 'fl-assistant');

		$obj = get_queried_object();
		$data['queried_object'] = $obj;

        if ( is_404() ) {
=======
	 * @since 0.1
	 * @return array
	 */
	static public function get_current_view() {
		$data  = [];
		$intro = __( 'Currently Viewing', 'fl-assistant' );
		$name  = __( 'Untitled', 'fl-assistant' );

		if ( is_embed() ) {

			$intro = __( 'Currently Viewing Embed', 'fl-assistant' );
			$name  = get_the_title();

		} elseif ( is_404() ) {
>>>>>>> 3f40e4ea

			$name = __( 'Page Not Found', 'fl-assistant' );

		} elseif ( is_search() ) {

			$intro = __( 'Currently Viewing Search Results For', 'fl-assistant' );
			$name  = get_search_query();

		} elseif ( is_front_page() ) {

			$intro = __( 'Currently Viewing Front Page', 'fl-assistant' );
			$name  = get_the_title();

<<<<<<< HEAD
			$actions[] = [
				'label' => __('Edit', 'fl-assistant'),
				'href' => get_edit_post_link(),
				'capability' => 'edit_pages',
			];

        } elseif ( is_post_type_archive() ) {

			$post_type = get_post_type_object( 'post' );
			$intro = __('Currently Viewing Post Type Archive', 'fl-assistant');
			$name = $post_type->labels->singular;

		} elseif ( is_tax() || is_category() || is_tag() ) {

			$labels = get_taxonomy_labels($obj);

            $intro = sprintf( esc_html__('Currently Viewing %s', 'fl-assistant'), $labels->singular_name );
            $name = $obj->name;

			$actions[] = [
				'label' => $labels->edit_item,
				'href' => '#',
				'capability' => 'manage_categories',
			];

        } elseif ( is_singular() || is_attachment() ) {

            $post_type = get_post_type_object( get_post_type() )->labels->singular_name;
            $intro = sprintf( esc_html__('Currently Viewing %s', 'fl-assistant'), $post_type );
            $name = $obj->post_title;

			if ( is_attachment() ) {
				$meta = wp_get_attachment_metadata($obj->ID);
				$name = basename($meta['file']);
			}

			$actions[] = [
				'label' => __('Edit', 'fl-assistant'),
				'href' => get_edit_post_link(),
				'capability' => 'edit_post'
			];

        } elseif ( is_author() ) {

            $intro = __('Currently Viewing Author', 'fl-assistant');
            $name = wp_get_current_user()->display_name;

        }

        $data['intro'] = $intro;
        $data['name'] = $name;
		$data['actions'] = self::filter_actions_by_capability( $actions );

		$theme = wp_get_theme();
		$data['theme'] = [
			'name' => $theme->get('Name'),
			'team' => $theme->get('Author'),
			'screenshot' => $theme->get_screenshot(),
			'version' => $theme->get('Version')
		];
=======
		} elseif ( is_post_type_archive() ) {

			$intro = __( 'Currently Viewing Post Type Archive', 'fl-assistant' );
			$name  = get_the_archive_title();

		} elseif ( is_tax() ) {

			$intro = __( 'Currently Viewing Taxonomy', 'fl-assistant' );
			$name  = get_the_title();

		} elseif ( is_category() ) {

			$intro = __( 'Currently Viewing Category', 'fl-assistant' );
			$name  = get_cat_name();

		} elseif ( is_tag() ) {

			$intro = __( 'Currently Viewing Tag', 'fl-assistant' );
			$name  = get_tag_name();

		} elseif ( is_attachment() ) {

			$intro = __( 'Currently Viewing Attachment', 'fl-assistant' );
			$name  = get_the_title();

		} elseif ( is_singular() ) {
			$post_type = get_post_type_object( get_post_type() )->labels->singular_name;
			/* translators: post type singular name. */
			$intro = sprintf( esc_html__( 'Currently Viewing %s', 'fl-assistant' ), $post_type );
			$name  = get_the_title();
		} elseif ( is_author() ) {
			$intro = __( 'Currently Viewing Author', 'fl-assistant' );
			$name  = wp_get_current_user()->display_name;
		}

		$data['intro'] = $intro;
		$data['name']  = $name;
>>>>>>> 3f40e4ea

		return $data;
	}

	/**
<<<<<<< HEAD
	 * Filter an array of actions by their capability
	 *
	 * @since 0.1
	 * @param Array $actions
	 * @return array
	 */
	static public function filter_actions_by_capability( $actions = [], $exclude_unset = true ) {

		foreach( $actions as $i => $action ) {
			$defaults = [
				'label' => '',
				'capability' => ''
			];
			$action = wp_parse_args( $action, $defaults );
			$cap = $action['capability'];

			// Remove actions without a capability set
			if ( $exclude_unset && ( '' === $cap || empty( $cap )) ) {
				unset( $actions[$i] );
			}
			// Test capability
			if ( is_string( $cap ) && ! current_user_can( $cap ) ) {
				unset( $actions[$i] );
			}

			// Test array of capabilities
			if ( is_array( $cap ) ) {
				foreach( $cap as $single_cap ) {
					if ( ! current_user_can( $single_cap ) ) {
						unset( $actions[$i] );
					}
				}
			}
		}

		return $actions;
	}

	/**
	 * Get an action set for allowed admin links.
	 *
	 * @since 0.1
	 * @return array
	 */
	static public function get_admin_actions() {
		$actions = [];

		// Customize Link
		if ( $customize_url = self::get_customize_url() ) {
			$actions[] = [
				'label' => __('Customize'),
				'href' => $customize_url,
				'capability' => 'customize',
			];
		}

		// Your User Profile Link
		$user_id = get_current_user_id();

		if ( current_user_can( 'read' ) ) {
			$profile_url = get_edit_profile_url( $user_id );
		}
		$actions[] = [
			'label' => __('Your Profile'),
			'href' => $profile_url,
			'capability' => 'read',
		];

		// About Link
		if ( current_user_can( 'read' ) ) {
			$about_url = self_admin_url( 'about.php' );
		}
		$actions[] = [
			'label' => __('About WordPress'),
			'href' => $about_url,
			'capability' => 'read'
		];

		return self::filter_actions_by_capability ( $actions );
	}

	/**
	 * Get customize url
	 *
	 * @since 0.1
	 * @return string
	 */
	static public function get_customize_url() {
		global $wp_customize;

		// Don't show for users who can't access the customizer or when in the admin.
		if ( ! current_user_can( 'customize' ) || is_admin() ) {
			return;
		}

		// Don't show if the user cannot edit a given customize_changeset post currently being previewed.
		if ( is_customize_preview() && $wp_customize->changeset_post_id() && ! current_user_can( get_post_type_object( 'customize_changeset' )->cap->edit_post, $wp_customize->changeset_post_id() ) ) {
			return;
		}

		$current_url = ( is_ssl() ? 'https://' : 'http://' ) . $_SERVER['HTTP_HOST'] . $_SERVER['REQUEST_URI'];
		if ( is_customize_preview() && $wp_customize->changeset_uuid() ) {
			$current_url = remove_query_arg( 'customize_changeset_uuid', $current_url );
		}

		$customize_url = add_query_arg( 'url', urlencode( $current_url ), wp_customize_url() );
		if ( is_customize_preview() ) {
			$customize_url = add_query_arg( array( 'changeset_uuid' => $wp_customize->changeset_uuid() ), $customize_url );
		}
		return $customize_url;
	}

    /**
     * Get the saved state for a user.
=======
	 * Get the saved state for a user.
>>>>>>> 3f40e4ea
	 *
	 * @since 0.1
	 * @param int $id
	 * @return array
	 */
	static public function get_user_state( $id ) {
		$saved = get_user_meta( $id, 'fl_assistant_state', true );

		return array_merge(
			self::$default_user_state,
			$saved ? (array) $saved : array()
		);
	}

	/**
	 * Update the saved state for a user.
	 *
	 * @since 0.1
	 * @param int $id
	 * @param array $state
	 * @return void
	 */
	static public function update_user_state( $id, $state ) {
		$saved = self::get_user_state( $id );

		update_user_meta(
			$id, 'fl_assistant_state', array_merge(
				$saved,
				$state ? (array) $state : array()
			)
		);
	}

	/**
	 * Get the saved state for the current user.
	 *
	 * @since 0.1
	 * @return array
	 */
	static public function get_current_user_state() {
		return self::get_user_state( wp_get_current_user()->ID );
	}

	/**
	 * Get info about the current user.
	 *
	 * @since 0.1
	 * @return array
	 */
	static public function get_current_user_data() {
		$user = wp_get_current_user();

		return array(
			'id'   => $user->ID,
			'name' => $user->display_name,
		);
	}
}<|MERGE_RESOLUTION|>--- conflicted
+++ resolved
@@ -34,7 +34,6 @@
 			'apiNonce'        => wp_create_nonce('wp_rest'),
 			'apiRoot'         => esc_url_raw( get_rest_url() ),
 			'currentPageView' => self::get_current_view(),
-<<<<<<< HEAD
 			'contentTypes' => self::get_post_types(),
 			'currentUser' => self::get_current_user_data(),
 			'pluginURL' => FL_ASSISTANT_URL,
@@ -59,30 +58,6 @@
         ), 'objects' );
 
         foreach ( $types as $slug => $type ) {
-=======
-			'contentTypes'    => self::get_post_types(),
-			'currentUser'     => self::get_current_user_data(),
-			'pluginURL'       => FL_ASSISTANT_URL,
-			'showUI'          => $user_state['showUI'],
-		);
-	}
-
-	/**
-	 * Get post type slugs and names.
-	 *
-	 * @since 0.1
-	 * @return array
-	 */
-	static public function get_post_types() {
-		$data  = [];
-		$types = get_post_types(
-			array(
-				'public' => true,
-			), 'objects'
-		);
-
-		foreach ( $types as $slug => $type ) {
->>>>>>> 3f40e4ea
 			if ( 'attachment' === $slug ) {
 				continue;
 			}
@@ -95,7 +70,6 @@
 	/**
 	 * Get info about the current page view.
 	 *
-<<<<<<< HEAD
      * @since 0.1
      * @return array
      */
@@ -109,22 +83,6 @@
 		$data['queried_object'] = $obj;
 
         if ( is_404() ) {
-=======
-	 * @since 0.1
-	 * @return array
-	 */
-	static public function get_current_view() {
-		$data  = [];
-		$intro = __( 'Currently Viewing', 'fl-assistant' );
-		$name  = __( 'Untitled', 'fl-assistant' );
-
-		if ( is_embed() ) {
-
-			$intro = __( 'Currently Viewing Embed', 'fl-assistant' );
-			$name  = get_the_title();
-
-		} elseif ( is_404() ) {
->>>>>>> 3f40e4ea
 
 			$name = __( 'Page Not Found', 'fl-assistant' );
 
@@ -138,7 +96,6 @@
 			$intro = __( 'Currently Viewing Front Page', 'fl-assistant' );
 			$name  = get_the_title();
 
-<<<<<<< HEAD
 			$actions[] = [
 				'label' => __('Edit', 'fl-assistant'),
 				'href' => get_edit_post_link(),
@@ -199,51 +156,11 @@
 			'screenshot' => $theme->get_screenshot(),
 			'version' => $theme->get('Version')
 		];
-=======
-		} elseif ( is_post_type_archive() ) {
-
-			$intro = __( 'Currently Viewing Post Type Archive', 'fl-assistant' );
-			$name  = get_the_archive_title();
-
-		} elseif ( is_tax() ) {
-
-			$intro = __( 'Currently Viewing Taxonomy', 'fl-assistant' );
-			$name  = get_the_title();
-
-		} elseif ( is_category() ) {
-
-			$intro = __( 'Currently Viewing Category', 'fl-assistant' );
-			$name  = get_cat_name();
-
-		} elseif ( is_tag() ) {
-
-			$intro = __( 'Currently Viewing Tag', 'fl-assistant' );
-			$name  = get_tag_name();
-
-		} elseif ( is_attachment() ) {
-
-			$intro = __( 'Currently Viewing Attachment', 'fl-assistant' );
-			$name  = get_the_title();
-
-		} elseif ( is_singular() ) {
-			$post_type = get_post_type_object( get_post_type() )->labels->singular_name;
-			/* translators: post type singular name. */
-			$intro = sprintf( esc_html__( 'Currently Viewing %s', 'fl-assistant' ), $post_type );
-			$name  = get_the_title();
-		} elseif ( is_author() ) {
-			$intro = __( 'Currently Viewing Author', 'fl-assistant' );
-			$name  = wp_get_current_user()->display_name;
-		}
-
-		$data['intro'] = $intro;
-		$data['name']  = $name;
->>>>>>> 3f40e4ea
 
 		return $data;
 	}
 
 	/**
-<<<<<<< HEAD
 	 * Filter an array of actions by their capability
 	 *
 	 * @since 0.1
@@ -358,9 +275,6 @@
 
     /**
      * Get the saved state for a user.
-=======
-	 * Get the saved state for a user.
->>>>>>> 3f40e4ea
 	 *
 	 * @since 0.1
 	 * @param int $id
