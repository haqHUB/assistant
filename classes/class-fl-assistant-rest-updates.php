<?php

/**
 * REST API logic for updates.
 *
 * @since 0.1
 */
final class FL_Assistant_REST_Updates {

	/**
	 * Register routes.
	 *
	 * @since  0.1
	 * @return void
	 */
	static public function register_routes() {
		register_rest_route(
			FL_Assistant_REST::$namespace, '/updates', array(
				array(
					'methods'  => WP_REST_Server::READABLE,
					'callback' => __CLASS__ . '::updates',
				),
			)
		);
	}

	/**
	 * Returns an array of response data for a single plugin.
	 *
	 * @since  0.1
	 * @param object $update
	 * @param array $plugin
	 * @return array
	 */
	static public function get_plugin_response_data( $update, $plugin ) {
		$thumbnail = null;

		if ( isset( $update->icons ) ) {
			if ( isset( $update->icons['2x'] ) ) {
				$thumbnail = $update->icons['2x'];
			} elseif ( isset( $update->icons['1x'] ) ) {
				$thumbnail = $update->icons['1x'];
			}
		}

		return array(
			'author'    => $plugin['AuthorName'],
			'thumbnail' => $thumbnail,
			'title'     => $plugin['Name'],
		);
	}

	/**
	 * Returns an array of response data for a single theme.
	 *
	 * @since  0.1
	 * @param object $update
	 * @param object $theme
	 * @return array
	 */
	static public function get_theme_response_data( $update, $theme ) {
		$thumbnail = null;

		if ( isset( $update->icons ) ) {
			if ( isset( $update->icons['2x'] ) ) {
				$thumbnail = $update->icons['2x'];
			} elseif ( isset( $update->icons['1x'] ) ) {
				$thumbnail = $update->icons['1x'];
			}
		}

		return array(
			'author'    => strip_tags( $theme->Author ),
			'thumbnail' => $theme->get_screenshot(),
			'title'     => $theme->Name,
		);
	}

	/**
	 * Returns an array of updates and related data.
	 *
	 * @since  0.1
	 * @param object $request
	 * @return array
	 */
	static public function updates( $request ) {
		$response = array();
		$plugins  = current_user_can( 'update_plugins' );
		$themes   = current_user_can( 'update_themes' );

<<<<<<< HEAD
		if ( $plugins = current_user_can( 'update_plugins' ) ) {
				$update_plugins = get_site_transient( 'update_plugins' );
=======
		if ( $plugins ) {
			$update_plugins = get_site_transient( 'update_plugins' );
>>>>>>> 5ac535b6
			if ( ! empty( $update_plugins->response ) ) {
				foreach ( $update_plugins->response as $key => $update ) {
					$plugin     = get_plugin_data( trailingslashit( WP_PLUGIN_DIR ) . $key );
					$response[] = self::get_plugin_response_data( $update, $plugin );
				}
			}
		}

<<<<<<< HEAD
		if ( $themes = current_user_can( 'update_themes' ) ) {
				$update_themes = get_site_transient( 'update_themes' );
=======
		if ( $themes ) {
			$update_themes = get_site_transient( 'update_themes' );
>>>>>>> 5ac535b6
			if ( ! empty( $update_themes->response ) ) {
				foreach ( $update_themes->response as $key => $update ) {
					$theme      = wp_get_theme( $key );
					$response[] = self::get_theme_response_data( $update, $theme );
				}
			}
		}

		return rest_ensure_response( $response );
	}
}

FL_Assistant_REST_Updates::register_routes();<|MERGE_RESOLUTION|>--- conflicted
+++ resolved
@@ -88,13 +88,8 @@
 		$plugins  = current_user_can( 'update_plugins' );
 		$themes   = current_user_can( 'update_themes' );
 
-<<<<<<< HEAD
-		if ( $plugins = current_user_can( 'update_plugins' ) ) {
-				$update_plugins = get_site_transient( 'update_plugins' );
-=======
 		if ( $plugins ) {
 			$update_plugins = get_site_transient( 'update_plugins' );
->>>>>>> 5ac535b6
 			if ( ! empty( $update_plugins->response ) ) {
 				foreach ( $update_plugins->response as $key => $update ) {
 					$plugin     = get_plugin_data( trailingslashit( WP_PLUGIN_DIR ) . $key );
@@ -103,13 +98,8 @@
 			}
 		}
 
-<<<<<<< HEAD
-		if ( $themes = current_user_can( 'update_themes' ) ) {
-				$update_themes = get_site_transient( 'update_themes' );
-=======
 		if ( $themes ) {
 			$update_themes = get_site_transient( 'update_themes' );
->>>>>>> 5ac535b6
 			if ( ! empty( $update_themes->response ) ) {
 				foreach ( $update_themes->response as $key => $update ) {
 					$theme      = wp_get_theme( $key );
