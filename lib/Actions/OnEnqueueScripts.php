<?php

namespace FL\Assistant\Actions;

use FL\Assistant\Util\HasContainer;

/**
 * Class OnEnqueueScripts
 * @package FL\Assistant\Actions
 *
 */
class OnEnqueueScripts {

	use HasContainer;

	/**
	 * @return array
	 * @throws \Exception
	 */
	public function generate_initial_state() {

		$users      = $this->container()->service( 'users' );
		$user_state = $users->current()->get_state();

		return [
			'appOrder'           => $user_state['appOrder'],
			'counts'             => $this->get_counts(),
			'shouldReduceMotion' => false, /* Disabled */

			/* New UI Props */
			'appearance'         => $user_state['appearance'],
			'history'            => $user_state['history'],
			'searchHistory'      => $user_state['searchHistory'],
			'shouldShowLabels'   => false, /* Disabled */
			'window'             => $user_state['window'],
		];
	}

	/**
	 *
	 * Compiles an array of all assistant data.
	 *
	 * NOTE: Kept in alphabetical order.
	 *
	 * @return array
	 * @throws \Exception
	 */
	public function generate_frontend_config() {

		$container    = $this->container();
		$user_data    = $container->service( 'users' );
		$post_data    = $container->service( 'posts' );
		$site_data    = $container->service( 'site' );
		$current_user = $user_data->current();

		return [
			'ajaxUrl'           => admin_url( 'admin-ajax.php' ),
			'apiRoot'           => esc_url_raw( get_rest_url() ),
			'cloudUrl'          => FL_ASSISTANT_CLOUD_URL,
			'contentTypes'      => $post_data->get_types(),
			'contentStatus'     => $post_data->get_stati(),
			'currentPageView'   => $site_data->get_current_view(),
			'currentUser'       => $current_user->to_array(),
			'adminURLs'         => $site_data->get_admin_urls(),
			'defaultAppName'    => 'fl-dashboard',
			'nonce'             => [
				'api'             => wp_create_nonce( 'wp_rest' ),
				'reply'           => wp_create_nonce( 'replyto-comment' ),
				'replyUnfiltered' => wp_create_nonce( 'unfiltered-html-comment' ),
				'updates'         => wp_create_nonce( 'updates' ),
			],
			'pluginURL'         => FL_ASSISTANT_URL,
			'taxonomies'        => $post_data->get_taxononies(),
			'userRoles'         => $user_data->get_roles(),
			'isShowingAdminBar' => is_admin_bar_showing(),
			'isAdmin'           => is_admin(),
		];
	}

	/**
	 * Returns an array of all counts to hydrate the store.
	 */
	public function get_counts() {
		$request  = new \WP_REST_Request( 'GET', '/fl-assistant/v1/counts' );
		$response = rest_do_request( $request );

		return $response->get_data();
	}

	/**
	 * Check if the frontend scripts/styles should be enqueued
	 */
	public function should_enqueue() {
		$users      = $this->container()->service( 'users' );
		$user_state = $users->current()->get_state();

		// Users must be logged in.
		if ( ! is_user_logged_in() ) {
			return false;
		}

		// Don't show Assistant in customizer.
		if ( is_customize_preview() ) {
			return false;
		}

<<<<<<< HEAD
		// Don't show Assistant in the WP Admin if the user has turned it off.
		if ( is_admin() && !$user_state['shouldShowInAdmin'] ) {
=======
		// Don't show in admin iframes.
		if ( defined( 'IFRAME_REQUEST' ) && IFRAME_REQUEST ) {
>>>>>>> 12c7eb7d
			return false;
		}

		// There is no read-only assistant (for now). Users must be able to edit.
		if ( ! current_user_can( 'edit_published_posts' ) ) {
			return false;
		}

		return true;
	}

	/**
	 * Enqueue all scripts and styles
	 */
	public function enqueue() {

		$url = FL_ASSISTANT_URL;
		$ver = FL_ASSISTANT_VERSION;

		wp_register_script( 'fl-vendors', $url . 'build/fl-assistant-vendors.bundle.js', false, $ver, false );

		if ( $this->should_enqueue() ) {

			$config = $this->generate_frontend_config();
			$state  = $this->generate_initial_state();

			// API - loaded in header
			$js_deps = [ 'heartbeat', 'wp-i18n', 'wp-keycodes', 'fl-vendors' ];

			wp_enqueue_style( 'fl-assistant', $url . 'build/fl-assistant-api.bundle.css', [], $ver, null );
			wp_enqueue_script( 'fl-assistant', $url . 'build/fl-assistant-api.bundle.js', $js_deps, $ver, false );

			wp_localize_script( 'fl-assistant', 'FL_ASSISTANT_CONFIG', $config );
			wp_localize_script( 'fl-assistant', 'FL_ASSISTANT_INITIAL_STATE', $state );

			// Apps - loaded in header
			wp_enqueue_style( 'fl-assistant-apps', $url . 'build/fl-assistant-apps.bundle.css', [], $ver, null );
			wp_enqueue_script( 'fl-assistant-apps', $url . 'build/fl-assistant-apps.bundle.js', $js_deps, $ver, false );

			// UI - loaded in footer
			wp_enqueue_style( 'fl-assistant-ui', $url . 'build/fl-assistant-ui.bundle.css', [], $ver, null );
			wp_enqueue_script( 'fl-assistant-ui', $url . 'build/fl-assistant-ui.bundle.js', $js_deps, $ver, true );
		}
	}

	public function __invoke() {
		$this->enqueue();
	}
}<|MERGE_RESOLUTION|>--- conflicted
+++ resolved
@@ -104,13 +104,13 @@
 			return false;
 		}
 
-<<<<<<< HEAD
+		// Don't show in admin iframes.
+		if ( defined( 'IFRAME_REQUEST' ) && IFRAME_REQUEST ) {
+			return false;
+		}
+
 		// Don't show Assistant in the WP Admin if the user has turned it off.
 		if ( is_admin() && !$user_state['shouldShowInAdmin'] ) {
-=======
-		// Don't show in admin iframes.
-		if ( defined( 'IFRAME_REQUEST' ) && IFRAME_REQUEST ) {
->>>>>>> 12c7eb7d
 			return false;
 		}
 
