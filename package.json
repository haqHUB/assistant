--- conflicted
+++ resolved
@@ -15,15 +15,10 @@
   },
   "license": "GPL-2.0+",
   "dependencies": {
-<<<<<<< HEAD
-    "@wordpress/autop": "^2.3.0",
-    "@wordpress/i18n": "^3.5.0",
+    "@wordpress/autop": "^2.4.0",
+    "@wordpress/i18n": "^3.6.0",
     "axios": "^0.19.0",
     "axios-cache-adapter": "^2.3.3",
-=======
-    "@wordpress/autop": "^2.4.0",
-    "@wordpress/i18n": "^3.6.0",
->>>>>>> 29d5108d
     "babel-jest": "^24.8.0",
     "camelcase": "^5.3.1",
     "classnames": "^2.2.6",
