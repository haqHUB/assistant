--- conflicted
+++ resolved
@@ -1,4 +1,3 @@
-<<<<<<< HEAD
 import React, {useState, useEffect} from 'fl-react'
 import {Switch, Route, Redirect, Link, withRouter} from 'fl-react-router-dom'
 import {App, Page, Icon} from 'assistant/lib'
@@ -16,23 +15,6 @@
             <Route path={`${url}/connected`} component={ConnectedScreen}/>
         </Switch>
     )
-=======
-import React from 'fl-react'
-import { Switch, Route } from 'fl-react-router-dom'
-import { App, Nav, Page, Icon } from 'assistant/lib'
-import './style.scss'
-
-export const Cloud = ( { match } ) => {
-	const { url } = match
-	return (
-		<App>
-			<Switch>
-				<Route exact path={`${url}/`} component={NotConnectedScreen} />
-				<Route path={`${url}/connected`} component={ConnectedScreen} />
-			</Switch>
-		</App>
-	)
->>>>>>> 896268eb
 }
 
 Cloud.Icon = () => {
@@ -89,7 +71,6 @@
 });
 
 const NotConnectedScreen = () => {
-<<<<<<< HEAD
 
     return assistantCloud.auth.isConnected() ? (
         <Redirect to="/fl-cloud/connected"></Redirect>
@@ -100,6 +81,14 @@
             <LoginForm/>
         </Page>
     )
+
+	return (
+		<Page className="fl-app-cloud">
+			<Icon.Pencil size={75} />
+			<p className="center-text">You are not currently connected to Assistant Cloud</p>
+			<Nav.AppLink to="/connected" className="fl-asst-cloud-connect-button">Connect</Nav.AppLink>
+		</Page>
+	)
 }
 
 const ConnectedScreen = withRouter(({history}) => {
@@ -130,23 +119,4 @@
             <button className='fl-asst-cloud-connect-button' onClick={disconnect}>Disconnect</button>
         </Page>
     )
-});
-=======
-	return (
-		<Page className="fl-app-cloud">
-			<Icon.Pencil size={75} />
-			<p className="center-text">You are not currently connected to Assistant Cloud</p>
-			<Nav.AppLink to="/connected" className="fl-asst-cloud-connect-button">Connect</Nav.AppLink>
-		</Page>
-	)
-}
-
-const ConnectedScreen = () => {
-	return (
-		<Page className="fl-app-cloud">
-			<h1>Congrats! Pretend you're connected now.</h1>
-			<Nav.AppLink to="/" className="fl-asst-cloud-connect-button">Disconnect</Nav.AppLink>
-		</Page>
-	)
-}
->>>>>>> 896268eb
+});