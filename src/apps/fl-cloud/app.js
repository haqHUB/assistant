<<<<<<< HEAD
import React from 'fl-react'
import {useSystemState, getSystemActions} from 'assistant/store'
import {Page} from 'assistant/lib'

import {ProfilePage, LoginPage} from './pages'
=======
import React, { useState, useEffect } from 'fl-react'
import { Page, Icon } from 'assistant/lib'
import LoginForm from './components/login-form'
import cloud from 'assistant/cloud'
>>>>>>> a3752d27
import './style.scss'

export const CloudApp = () => {

	const {
		loginErrors = [],
		cloudToken = {},
		currentUser,
		isCloudConnected = false
	} = useSystemState()

	const {
		attemptLogin,
		attemptLogout
	} = getSystemActions()


	const doLogin = ( email, password ) => {
		attemptLogin( email, password )
	}

	const doLogout = () => {
		attemptLogout()
	}

	return (
		<Page className="fl-app-cloud">
			{isCloudConnected ? (
				<ProfilePage doLogout={doLogout} token={cloudToken} user={currentUser}/>
			) : (
				<LoginPage doLogin={doLogin} errors={loginErrors}/>
			)}
		</Page>
	)
}

CloudApp.Icon = () => {
	return (
		<svg width="32px" height="20px" viewBox="0 0 32 20" version="1.1" xmlns="http://www.w3.org/2000/svg">
			<g fill="none" stroke="currentColor" strokeWidth="2">
				<path
					d="M5.7447619,18.7928571 C8.11714286,18.7928571 22.3514286,18.7928571 24.7238095,18.7928571 C27.0961905,18.7928571 30.6547619,16.9522167 30.6547619,12.6573892 C30.6547619,8.36256158 26.5030952,7.74901478 25.3169048,7.74901478 C25.3169048,4.06773399 22.3514286,1 19.3859524,1 C16.4204762,1 13.455,3.45418719 13.455,5.29482759 C11.6757143,4.06773399 6.93095238,5.29482759 6.93095238,8.97610837 C3.96547619,8.36256158 1,10.8167488 1,13.8844828 C1,16.9522167 3.37238095,18.7928571 5.7447619,18.7928571 Z"></path>
			</g>
		</svg>
	)
}

<|MERGE_RESOLUTION|>--- conflicted
+++ resolved
@@ -1,15 +1,9 @@
-<<<<<<< HEAD
 import React from 'fl-react'
 import {useSystemState, getSystemActions} from 'assistant/store'
 import {Page} from 'assistant/lib'
 
 import {ProfilePage, LoginPage} from './pages'
-=======
-import React, { useState, useEffect } from 'fl-react'
-import { Page, Icon } from 'assistant/lib'
-import LoginForm from './components/login-form'
-import cloud from 'assistant/cloud'
->>>>>>> a3752d27
+
 import './style.scss'
 
 export const CloudApp = () => {
