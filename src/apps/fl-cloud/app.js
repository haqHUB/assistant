<<<<<<< HEAD
import React, {useState, useEffect, Fragment} from 'fl-react'
=======
import React, {useState, useEffect} from 'fl-react'

// import {Switch, Route, Redirect, Link, withRouter} from 'fl-react-router-dom'
>>>>>>> 70d30226
import {App, Page, Icon} from 'assistant/lib'

import {useSystemState, getSystemActions, getSystemStore} from "assistant/store";

import {ProfilePage} from "./pages/profile";
import {LoginPage} from './pages/login';

import cloud from "assistant/cloud"

import './style.scss'

export const CloudApp = () => {

<<<<<<< HEAD
    const {isCloudConnected} = useSystemState();
    const {setIsCloudConnected} = getSystemActions();


    const [loginErrors, setLoginErrors] = useState([]);

    useEffect(() => {

        return () => {
            cloud.auth.cancel();
        }
    }, []);

    const disconnect = () => {
        cloud.auth.logout();
        setIsCloudConnected(false);
    }


    const doLogin = (email, password) => {
        return cloud.auth.login(email, password)
            .then(() => {
                setIsCloudConnected(cloud.auth.isConnected());
            })
            .catch(error => {
                console.log('auth error', error);

                const errorMessages = [];

                if (error.response && error.response.status == 401) {
                    errorMessages.push("Invalid Credentials");
                }

                setLoginErrors(errorMessages);
                // setDoingLogin(false);
            })
    }

    return (
        <Fragment>
            {isCloudConnected && (<ProfilePage onDisconnect={disconnect}/>)}
            {!isCloudConnected && (<LoginPage doLogin={doLogin} loginErrors={loginErrors}/>)}
        </Fragment>
    )

=======
	const [ isConnected, setIsConnected ] = useState( false )

	useEffect( () => {
		setIsConnected( cloud.auth.isConnected() )

		cloud.auth.onAuthStatusChanged( () => {
			setIsConnected( cloud.auth.isConnected() )
		} )
	}, [] )

	if ( isConnected ) {
		return <ConnectedScreen/>
	} else {
		return <NotConnectedScreen/>
	}
>>>>>>> 70d30226
}

CloudApp.Icon = () => {
	return (
		<svg width="32px" height="20px" viewBox="0 0 32 20" version="1.1" xmlns="http://www.w3.org/2000/svg">
			<g fill="none" stroke="currentColor" strokeWidth="2">
				<path
					d="M5.7447619,18.7928571 C8.11714286,18.7928571 22.3514286,18.7928571 24.7238095,18.7928571 C27.0961905,18.7928571 30.6547619,16.9522167 30.6547619,12.6573892 C30.6547619,8.36256158 26.5030952,7.74901478 25.3169048,7.74901478 C25.3169048,4.06773399 22.3514286,1 19.3859524,1 C16.4204762,1 13.455,3.45418719 13.455,5.29482759 C11.6757143,4.06773399 6.93095238,5.29482759 6.93095238,8.97610837 C3.96547619,8.36256158 1,10.8167488 1,13.8844828 C1,16.9522167 3.37238095,18.7928571 5.7447619,18.7928571 Z"></path>
			</g>
		</svg>
	)
}

<<<<<<< HEAD
=======

const NotConnectedScreen = () => {
	return (
		<Page className="fl-app-cloud">
			<Icon.Pencil size={75}/>
			<p className="center-text">You are not currently connected to Assistant Cloud</p>
			<LoginForm/>
		</Page>
	)
}

const ConnectedScreen = () => {

	const [ user, setUser ] = useState( {} )
	const [ auth, setAuth ] = useState( {} )

	const disconnect = () => {
		cloud.auth.logout()
	}

	useEffect( () => {

		const auth = cloud.auth.getToken()
		const user = cloud.auth.getUser()

		setAuth( auth )
		setUser( user )

	}, [] )

	return (
		<Page className="fl-app-cloud">
			<p className="center-text">Congrats! You're connected now.</p>
			<div style={{maxWidth: '90%', margin: 'auto'}}>
				<pre>{JSON.stringify( user, null, 4 )}</pre>
				<pre>{JSON.stringify( auth, null, 4 )}</pre>
			</div>
			<button className='fl-asst-cloud-connect-button' onClick={disconnect}>Disconnect</button>
		</Page>
	)
}
>>>>>>> 70d30226
<|MERGE_RESOLUTION|>--- conflicted
+++ resolved
@@ -1,13 +1,6 @@
-<<<<<<< HEAD
 import React, {useState, useEffect, Fragment} from 'fl-react'
-=======
-import React, {useState, useEffect} from 'fl-react'
 
-// import {Switch, Route, Redirect, Link, withRouter} from 'fl-react-router-dom'
->>>>>>> 70d30226
-import {App, Page, Icon} from 'assistant/lib'
-
-import {useSystemState, getSystemActions, getSystemStore} from "assistant/store";
+import {useSystemState, getSystemActions} from "assistant/store";
 
 import {ProfilePage} from "./pages/profile";
 import {LoginPage} from './pages/login';
@@ -18,7 +11,6 @@
 
 export const CloudApp = () => {
 
-<<<<<<< HEAD
     const {isCloudConnected} = useSystemState();
     const {setIsCloudConnected} = getSystemActions();
 
@@ -63,78 +55,16 @@
             {!isCloudConnected && (<LoginPage doLogin={doLogin} loginErrors={loginErrors}/>)}
         </Fragment>
     )
-
-=======
-	const [ isConnected, setIsConnected ] = useState( false )
-
-	useEffect( () => {
-		setIsConnected( cloud.auth.isConnected() )
-
-		cloud.auth.onAuthStatusChanged( () => {
-			setIsConnected( cloud.auth.isConnected() )
-		} )
-	}, [] )
-
-	if ( isConnected ) {
-		return <ConnectedScreen/>
-	} else {
-		return <NotConnectedScreen/>
-	}
->>>>>>> 70d30226
 }
 
 CloudApp.Icon = () => {
-	return (
-		<svg width="32px" height="20px" viewBox="0 0 32 20" version="1.1" xmlns="http://www.w3.org/2000/svg">
-			<g fill="none" stroke="currentColor" strokeWidth="2">
-				<path
-					d="M5.7447619,18.7928571 C8.11714286,18.7928571 22.3514286,18.7928571 24.7238095,18.7928571 C27.0961905,18.7928571 30.6547619,16.9522167 30.6547619,12.6573892 C30.6547619,8.36256158 26.5030952,7.74901478 25.3169048,7.74901478 C25.3169048,4.06773399 22.3514286,1 19.3859524,1 C16.4204762,1 13.455,3.45418719 13.455,5.29482759 C11.6757143,4.06773399 6.93095238,5.29482759 6.93095238,8.97610837 C3.96547619,8.36256158 1,10.8167488 1,13.8844828 C1,16.9522167 3.37238095,18.7928571 5.7447619,18.7928571 Z"></path>
-			</g>
-		</svg>
-	)
+    return (
+        <svg width="32px" height="20px" viewBox="0 0 32 20" version="1.1" xmlns="http://www.w3.org/2000/svg">
+            <g fill="none" stroke="currentColor" strokeWidth="2">
+                <path
+                    d="M5.7447619,18.7928571 C8.11714286,18.7928571 22.3514286,18.7928571 24.7238095,18.7928571 C27.0961905,18.7928571 30.6547619,16.9522167 30.6547619,12.6573892 C30.6547619,8.36256158 26.5030952,7.74901478 25.3169048,7.74901478 C25.3169048,4.06773399 22.3514286,1 19.3859524,1 C16.4204762,1 13.455,3.45418719 13.455,5.29482759 C11.6757143,4.06773399 6.93095238,5.29482759 6.93095238,8.97610837 C3.96547619,8.36256158 1,10.8167488 1,13.8844828 C1,16.9522167 3.37238095,18.7928571 5.7447619,18.7928571 Z"></path>
+            </g>
+        </svg>
+    )
 }
 
-<<<<<<< HEAD
-=======
-
-const NotConnectedScreen = () => {
-	return (
-		<Page className="fl-app-cloud">
-			<Icon.Pencil size={75}/>
-			<p className="center-text">You are not currently connected to Assistant Cloud</p>
-			<LoginForm/>
-		</Page>
-	)
-}
-
-const ConnectedScreen = () => {
-
-	const [ user, setUser ] = useState( {} )
-	const [ auth, setAuth ] = useState( {} )
-
-	const disconnect = () => {
-		cloud.auth.logout()
-	}
-
-	useEffect( () => {
-
-		const auth = cloud.auth.getToken()
-		const user = cloud.auth.getUser()
-
-		setAuth( auth )
-		setUser( user )
-
-	}, [] )
-
-	return (
-		<Page className="fl-app-cloud">
-			<p className="center-text">Congrats! You're connected now.</p>
-			<div style={{maxWidth: '90%', margin: 'auto'}}>
-				<pre>{JSON.stringify( user, null, 4 )}</pre>
-				<pre>{JSON.stringify( auth, null, 4 )}</pre>
-			</div>
-			<button className='fl-asst-cloud-connect-button' onClick={disconnect}>Disconnect</button>
-		</Page>
-	)
-}
->>>>>>> 70d30226
