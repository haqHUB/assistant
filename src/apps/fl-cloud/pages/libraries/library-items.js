import React, { useEffect, useState } from 'react'
import { useHistory } from 'react-router-dom'
import { __ } from '@wordpress/i18n'
import { Button, Filter, Icon, Layout, List, Page } from 'assistant/ui'
import cloud from 'assistant/utils/cloud'
import { getWpRest } from 'assistant/utils/wordpress'

export default ( { library } ) => {
	const [ loading, setLoading ] = useState( true )
	const [ collections ] = cloud.libraries.useCollections( library.id )
	const { items, setItems, ...actions } = List.useListItems()

<<<<<<< HEAD
=======
	const defaultFilter = {
		type: 'any',
		collection: 'any',
	}

	const [ filter, setFilter ] = useState( defaultFilter )
>>>>>>> 548ee6fc

	useEffect( () => {
		cloud.libraries.getItems( library.id, filter ).then( response => {
			setItems( response.data )
			setLoading( false )
		} )
	}, [ filter ] )

	const getItemProps = ( item, defaults ) => {
		return {
			...defaults,
			label: item.name,
			shouldAlwaysShowThumbnail: true,
			thumbnail: item.media ? item.media.thumb : null,
			to: {
				pathname: `/fl-cloud/libraries/${library.id}/items/${item.id}`,
				state: { item }
			},
			extras: () => (
				<ItemActions
					library={ library }
					item={ item }
					actions={ actions }
				/>
			),
		}
	}

	const getCollectionOptions = () => {
		const options = {
			any: __( 'Any' ),
		}
		if ( collections ) {
			collections.map( collection => {
				options[ collection.name ] = collection.name
			} )
		}
		return options
	}

	if ( loading ) {
		return <Page.Loading />
	}

	if ( ! items.length && 'any' === filter.type && 'any' === filter.collection ) {
		return (
			<Layout.Box
				style={ {
					textAlign: 'center',
					justifyContent: 'center'
				} }
			>
				<div style={ { marginBottom: 'var(--fluid-lg-space)' } }>
					{ __( 'This library doesn\'t have any items yet.' ) }
				</div>
				<div>
					<Button to={ `/fl-cloud/libraries/${ library.id }/items/new` }>
						{ __( 'Add Item' ) }
					</Button>
				</div>
			</Layout.Box>
		)
	}

	return (
		<>
			<Filter>
				<Filter.RadioGroupItem
					title={ __( 'Type' ) }
					items={ {
						any: __( 'Any' ),
						post: __( 'Posts' ),
						image: __( 'Images' ),
						svg: __( 'SVG' ),
						color: __( 'Color' )
					} }
					value={ filter.type }
					defaultValue={ defaultFilter.type }
					onChange={ value => setFilter( { ...filter, type: value } ) }
				/>
				{ collections &&
					<Filter.RadioGroupItem
						title={ __( 'Collection' ) }
						items={ getCollectionOptions() }
						value={ filter.collection }
						defaultValue={ defaultFilter.collection }
						onChange={ value => setFilter( { ...filter, collection: value } ) }
					/>
				}
				<Filter.Button onClick={ () => setFilter( defaultFilter ) }>{__( 'Reset Filter' )}</Filter.Button>
			</Filter>
			{ !! items.length &&
				<List
					items={ items }
					getItemProps={ getItemProps }
				/>
			}
			{ ! items.length &&
				<List.NoResultsMessage />
			}
		</>
	)
}

const ItemActions = ( { library, item, actions } ) => {
	const { removeItem } = actions
	const wpRest = getWpRest()
	const [ postExist, setpostExist ] = useState( false )
	const history = useHistory()
	const deleteItem = () => {
		if ( confirm( __( 'Do you really want to delete this item?' ) ) ) {
			cloud.libraries.deleteItem( item.id )
			removeItem( item.uuid )
		}
	}

	const importItem = () => {

		if ( confirm( __( 'Do you really want to import this item?' ) ) ) {
			wpRest.posts().importLibPost( item ).then( response => {
				if( typeof response.data.post_exist !== 'undefined' && response.data.post_exist === true){
						setpostExist(true)
						history.push(`/fl-cloud/libraries/${library.id}/import/${item.id}`)

				}
			})

		}
	}

	return (

		<div className="fl-asst-item-extras">
			<Button
				title={ __( 'View Item' ) }
				tabIndex="-1"
				appearance="transparent"
				to={ {
					pathname: `/fl-cloud/libraries/${library.id}/items/${item.id}`,
					state: { item }
				} }
			>
				<Icon.View />
			</Button>
			<Button
				onClick={ importItem }
				title={ __( 'Import Item' ) }
				tabIndex="-1"
				appearance="transparent"

			><Icon.Update />
			</Button>
			<Button
				onClick={ deleteItem }
				title={ __( 'Delete Item' ) }
				tabIndex="-1"
				appearance="transparent"
				status="destructive"
			>
				<Icon.Trash />
			</Button>
		</div>
	)
}<|MERGE_RESOLUTION|>--- conflicted
+++ resolved
@@ -10,15 +10,12 @@
 	const [ collections ] = cloud.libraries.useCollections( library.id )
 	const { items, setItems, ...actions } = List.useListItems()
 
-<<<<<<< HEAD
-=======
 	const defaultFilter = {
 		type: 'any',
 		collection: 'any',
 	}
 
 	const [ filter, setFilter ] = useState( defaultFilter )
->>>>>>> 548ee6fc
 
 	useEffect( () => {
 		cloud.libraries.getItems( library.id, filter ).then( response => {
