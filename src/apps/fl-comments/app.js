import React from 'react'
import { Page, Nav } from 'assistant/ui'
import { AllTab, CommentTypeTab } from './tabs'
import { __ } from '@wordpress/i18n'
import './style.scss'


export const CommentsApp = ( { match } ) => (
	<Nav.Switch>
		<Nav.Route exact path={ `${match.url}/` } component={ Main } />
		<Nav.Route path={ `${match.url}/tab/:tab` } component={ Main } />
		<Nav.Route path={ `${match.url}/comment/:id` } component={ Page.Comment } />
	</Nav.Switch>
)

const Main = () => {

	const getTabs = () => {
		let tabs = [
			{
				handle: 'all',
				title: __('All'),
				label: __( 'All' ),
				path: '/fl-comments',
				component: AllTab,
				exact: true,
			}
		]
		let tab = [

			{
				handle: 'hold',
				title: __('Pending'),
				label: __( 'Pending Comments' ),
				path: '/fl-comments/',
			},
			{
				handle: 'approve',
				title: __('Approved'),
				label: __( 'Approved Comments' ),
				path: '/fl-comments/',
			},
			{
				handle: 'spam',
				title: __('Spam'),
				label: __( 'Spam Comments' ),
				path: '/fl-comments/',
			},
			{
				handle: 'trash',
				title: __('Trashed'),
				label: __( 'Trashed Comments' ),
				path: '/fl-comments/',
			},

		]

		Object.keys( tab ).map( key => {
			const type = tab[key]

			tabs.push( {
				handle: type.handle,
				path: '/fl-comments/tab/' + type.handle,
				label: type.title,
				component: () => <CommentTypeTab type={ type.handle } label={ type.label } />,

			} )
		} )

		return tabs
	}
	const tabs = getTabs()
	return (
<<<<<<< HEAD
		<Page
			padX={false}
			padY={false}
			title={__('Comments')}
			header={ <Nav.Tabs tabs={ tabs } /> }
		>
			<Nav.CurrentTab tabs={ tabs } />
=======
		<Page padX={ false } title={ __( 'Comments' ) }>
			<List.Comments
				getItemProps={ ( item, defaultProps ) => ( {
					...defaultProps,
					to: {
						pathname: `/${handle}/comment/${item.id}`,
						state: { item }
					},
				} ) }
			/>
>>>>>>> a48a8335
		</Page>
	)
}

CommentsApp.Icon = ( { windowSize } ) => {
	const size = 'mini' === windowSize ? 33 : 42
	return (
		<svg width={ size } viewBox="0 0 33 32" version="1.1" xmlns="http://www.w3.org/2000/svg">
			<g transform="translate(-9.000000, -10.000000)" fill="currentColor" fillRule="nonzero" stroke="none">
				<path d="M17.7575684,41.328125 C16.9553223,41.328125 16.4709473,40.737793 16.4709473,39.8295898 L16.4709473,35.7426758 L15.5021973,35.7426758 C11.4001465,35.7426758 9.0690918,33.3813477 9.0690918,29.324707 L9.0690918,17.1547852 C9.0690918,13.0830078 11.4001465,10.7216797 15.5021973,10.7216797 L35.4978027,10.7216797 C39.5998535,10.7216797 41.9309082,13.0981445 41.9309082,17.1547852 L41.9309082,29.324707 C41.9309082,33.3662109 39.5998535,35.7426758 35.4978027,35.7426758 L24.7507324,35.7426758 L19.4226074,40.4199219 C18.7565918,41.0102539 18.3327637,41.328125 17.7575684,41.328125 Z M18.2268066,39.2089844 L23.2067871,34.4863281 C23.7062988,33.9868164 24.0544434,33.8808594 24.7507324,33.8808594 L35.482666,33.8808594 C38.4494629,33.8808594 40.0539551,32.2158203 40.0539551,29.3095703 L40.0539551,17.1699219 C40.0539551,14.2485352 38.4494629,12.5986328 35.482666,12.5986328 L15.517334,12.5986328 C12.5202637,12.5986328 10.9460449,14.2485352 10.9460449,17.1699219 L10.9460449,29.3095703 C10.9460449,32.2158203 12.5202637,33.8808594 15.517334,33.8808594 L17.2277832,33.8808594 C17.8483887,33.8808594 18.2268066,34.2592773 18.2268066,34.8798828 L18.2268066,39.2089844 Z" ></path>
			</g>
		</svg>
	)
}<|MERGE_RESOLUTION|>--- conflicted
+++ resolved
@@ -71,26 +71,12 @@
 	}
 	const tabs = getTabs()
 	return (
-<<<<<<< HEAD
 		<Page
-			padX={false}
-			padY={false}
-			title={__('Comments')}
+			padX={ false }
+			title={ __( 'Comments' ) }
 			header={ <Nav.Tabs tabs={ tabs } /> }
 		>
 			<Nav.CurrentTab tabs={ tabs } />
-=======
-		<Page padX={ false } title={ __( 'Comments' ) }>
-			<List.Comments
-				getItemProps={ ( item, defaultProps ) => ( {
-					...defaultProps,
-					to: {
-						pathname: `/${handle}/comment/${item.id}`,
-						state: { item }
-					},
-				} ) }
-			/>
->>>>>>> a48a8335
 		</Page>
 	)
 }
