import React from 'react'
import { Page, Nav } from 'assistant/ui'
import { AllTab, CommentTypeTab } from './tabs'
import AppIcon from './icon'
import { __ } from '@wordpress/i18n'
import './style.scss'


export const CommentsApp = ( { match } ) => (
	<Nav.Switch>
		<Nav.Route exact path={ `${match.url}/` } component={ Main } />
		<Nav.Route path={ `${match.url}/tab/:tab` } component={ Main } />
		<Nav.Route path={ `${match.url}/comment/:id` } component={ Page.Comment } />
	</Nav.Switch>
)

const Main = () => {

	const getTabs = () => {
		let tabs = [
			{
				handle: 'all',
				label: __( 'All' ),
				path: '/fl-comments',
				component: AllTab,
				exact: true,
			}
		]
		let tab = [

			{
				handle: 'hold',
				label: __( 'Pending ' ),
				path: '/fl-comments/',
			},
			{
				handle: 'approve',
				label: __( 'Approved' ),
				path: '/fl-comments/',
			},
			{
				handle: 'spam',
				label: __( 'Spam' ),
				path: '/fl-comments/',
			},
			{
				handle: 'trash',
				label: __( 'Trashed' ),
				path: '/fl-comments/',
			},

		]

		Object.keys( tab ).map( key => {
			const type = tab[key]

			tabs.push( {
				handle: type.handle,
				path: '/fl-comments/tab/' + type.handle,
				label: type.label,
				component: () => <CommentTypeTab type={ type.handle } label={ type.label } />,

			} )
		} )

		return tabs
	}
	const tabs = getTabs()

	return (
		<Page
			id="fl-comments-list-page"
			padX={ false }
			padY={ false }
			title={ __( 'Comments' ) }
			icon={ <AppIcon context="sidebar" /> }
			shouldShowBackButton={ false }
			header={ <Nav.Tabs tabs={ tabs } /> }
<<<<<<< HEAD
			hero={ hero }
			shouldScroll={ false }
=======
			topContentStyle={ { border: 'none' } }
			shouldScroll={ false }
			showAsRoot={ true }
>>>>>>> 5ca9a336
		>
			<Nav.CurrentTab tabs={ tabs } />
		</Page>
	)
}<|MERGE_RESOLUTION|>--- conflicted
+++ resolved
@@ -76,14 +76,9 @@
 			icon={ <AppIcon context="sidebar" /> }
 			shouldShowBackButton={ false }
 			header={ <Nav.Tabs tabs={ tabs } /> }
-<<<<<<< HEAD
-			hero={ hero }
-			shouldScroll={ false }
-=======
 			topContentStyle={ { border: 'none' } }
 			shouldScroll={ false }
 			showAsRoot={ true }
->>>>>>> 5ca9a336
 		>
 			<Nav.CurrentTab tabs={ tabs } />
 		</Page>
