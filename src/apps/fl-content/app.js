--- conflicted
+++ resolved
@@ -1,12 +1,7 @@
-<<<<<<< HEAD
 import React, { useEffect, useState } from 'fl-react'
 
 import { __ } from 'assistant'
 import { getWpRest } from 'assistant/utils/wordpress'
-=======
-import React, { useEffect, useState, useContext } from 'fl-react'
-import { getPagedContent } from 'assistant/utils/wordpress'
->>>>>>> 29d5108d
 import { getSystemConfig, useAppState, getAppActions } from 'assistant/data'
 import { Button, List, Page, Nav, Icon, Window } from 'assistant/ui'
 
@@ -23,23 +18,15 @@
 const Main = ( { match } ) => {
 
 	const { contentTypes } = getSystemConfig()
-<<<<<<< HEAD
 	const { query, pager } = useAppState( 'fl-content' )
 	const { setQuery, setPager } = getAppActions( 'fl-content' )
+	const { size } = useContext( Window.Context )
 
 	const wp = getWpRest()
+	const source = CancelToken.source()
 
-	const source = CancelToken.source()
-=======
-	const { query } = useAppState( 'fl-content' )
-	const { setQuery } = getAppActions( 'fl-content' )
-	const { size } = useContext( Window.Context )
->>>>>>> 29d5108d
-
-
-<<<<<<< HEAD
 	useEffect( () => {
-		setPager( {
+		setPager({
 			items: [],
 			items_count: 0,
 			current_offset: 0,
@@ -49,11 +36,7 @@
 			last_page: 2,
 			items_per_page: 20,
 			total_pages: 1
-=======
-		getPagedContent( 'posts', query, 0, ( data ) => {
-			setItems( data )
->>>>>>> 29d5108d
-		} )
+		})
 
 
 		let config = {
