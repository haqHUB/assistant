--- conflicted
+++ resolved
@@ -7,67 +7,6 @@
 import './style.scss'
 
 const SubscribeWidget = () => {
-<<<<<<< HEAD
-	const [ email, setEmail ] = useState( '' )
-	const [ isSubscribing, setisSubscribing ] = useState( false )
-
-	const placeholderText = __( 'Please enter a valid email address.' )
-
-	const isValid = mail => {
-		if ( /^\w+([\.-]?\w+)*@\w+([\.-]?\w+)*(\.\w{2,3})+$/.test( mail ) ) {
-			return true
-		}
-		alert( placeholderText )
-		return false
-	}
-
-	const subscribeUser = () => {
-		const successText = __( 'Subscribed Successfully!' )
-		const errorText = __( 'There was an issue subscribing. Please try again.' )
-
-		if ( '' === email ) {
-
-			//alert( placeholderText )
-		} else if ( isValid( email ) ) {
-
-			setisSubscribing( true )
-
-			if ( 'undefined' !== typeof _dcq ) {
-				_dcq.push( [
-					'identify',
-					{
-						email: email,
-						tags: [ 'Assistant Newsletter' ],
-						success: function( response ) {
-							if ( response.success ) {
-								setisSubscribing( false )
-								alert( successText )
-								setEmail( '' )
-							} else {
-								setisSubscribing( false )
-								alert( errorText )
-							}
-						},
-					},
-				] )
-			} else {
-				setisSubscribing( false )
-				alert( errorText )
-			}
-		}
-	}
-
-	return (
-		<Card title={ __( 'Sign Up For Updates' ) }>
-			<Layout.Box style={ { paddingTop: 0 } }>
-				<p style={ { marginTop: 0 } }>{__( 'Keep up-to-date with the latest news and updates about the Assistant Project.' )}</p>
-				<Form.Input
-					value={ email }
-					onChange={ e => setEmail( e.target.value ) }
-					onKeyPress={ e => ( ENTER === e.which ) && subscribeUser() }
-					placeholder={ __( 'email@example.com' ) }
-
-=======
 	const { hasSubscribed } = getSystemStore().getState()
 	const { setHasSubscribed } = getSystemActions()
 	const [ email, setEmail ] = useState( '' )
@@ -134,7 +73,6 @@
 					onKeyPress={ e => ( ENTER === e.which ) && subscribeUser() }
 					placeholder={ __( 'email@example.com' ) }
 
->>>>>>> d171239e
 					before={ isSubscribing && (
 						<span>
 							<Icon.Loading />
