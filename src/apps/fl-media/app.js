--- conflicted
+++ resolved
@@ -13,88 +13,22 @@
 )
 
 const Main = ( { match } ) => {
-<<<<<<< HEAD
-	const { listStyle } = useAppState( 'fl-media' )
-	const { setListStyle } = getAppActions()
-	const [ listUpdate, setListUpdate ] = useState('')
-	const [ listSort, setListSort ] = useState('')
-	const Actions = () => {
-		return (
-			<>
-				<select onChange={ e => setListStyle( e.target.value ) } value={ listStyle }>
-					<option value=''>{__( 'List' )}</option>
-					<option value='grid'>{__( 'Grid' )}</option>
-				</select>
-			</>
-		)
-	}
-
-	const Header = () => {
-		return (
-			<>
-				<select onChange={ e => setListUpdate( e.target.value ) } value={ listUpdate }>
-					<option value=''>{__( 'Type' )}</option>
-					<option value='detached'>{__( 'Not hooked up yet' )}</option>
-					<option value='image'>{__( 'Image' )}</option>
-					<option value='video'>{__( 'Video' )}</option>
-					<option value='audio'>{__( 'Audio' )}</option>
-					<option value='text'>{__( 'Text' )}</option>
-					<option value='application'>{__( 'Document' )}</option>
-					<option value='spreadsheets'>{__( 'Spreadsheets' )}</option>
-					<option value='archives'>{__( 'Archives' )}</option>
-					<option value='mine'>{__( 'Mine' )}</option>
-				</select>
-				<select onChange={ e => setListSort( e.target.value ) } value={ listSort }>
-					<option value=''>{__( 'Sort By' )}</option>
-					<option value='datedesc'>{__( 'Last Modiefied' )}</option>
-					<option value='titleasc'>{__( 'Title (A to Z)' )}</option>
-					<option value='titledesc'>{__( 'Title (Z to A)' )}</option>
-
-
-				</select>
-				<select onChange={ e => setListStyle( e.target.value ) } value={ listStyle }>
-					<option value=''>{__( 'List' )}</option>
-					<option value='grid'>{__( 'Grid' )}</option>
-				</select>
-			</>
-		)
-	}
-
-	return (
-		<Page title={ __( 'Media' ) } header={ <Header />}  padX={ false } padY={ false }>
-
-			{ '' === listStyle && <MediaList type={ listUpdate } sort={ listSort } baseURL={ match.url } /> }
-			{ 'grid' === listStyle && <MediaGrid type={ listUpdate } sort={ listSort } baseURL={ match.url } /> }
-
-		</Page>
-	)
-}
-
-const MediaList = ( { baseURL, type, sort, query = {
-	post_mime_type: type,
-	orderby:sort
-}, ...rest } ) => {
-	return (
-		<List.WordPress
-			type="attachments"
-			query={ query }
-			getItemProps={ ( item, defaultProps ) => {
-				return {
-					...defaultProps,
-					thumbnail: item.thumbnail,
-					shouldAlwaysShowThumbnail: true,
-=======
 	const { listStyle, query } = useAppState( 'fl-media' )
 	const { setListStyle, setQuery } = getAppActions( 'fl-media' )
+
 
 	const MediaFilter = () => {
 
 		const types = {
-			any: __( 'Not Hooked Up Yet' ),
+			all: __( 'All' ),
+			detached: __( 'Not Hooked Up Yet' ),
 			image: __( 'Image' ),
 			video: __( 'Video' ),
 			audio: __( 'Audio' ),
-			doc: __( 'Document' ),
+			text: __( 'Text' ),
+			document: __( 'Document' ),
+			spreadsheets: __( 'Spreadsheets' ),
+			archives: __( 'Archives' ),
 		}
 
 		const sorts = {
@@ -107,7 +41,6 @@
 			'': __( 'List' ),
 			grid: __( 'Grid' ),
 		}
->>>>>>> cae94c8f
 
 		const resetFilter = () => {
 			setQuery( defaultState.query )
@@ -119,9 +52,9 @@
 				<Filter.RadioGroupItem
 					title={ __( 'Type' ) }
 					items={ types }
-					value={ 'any' }
+					value={ query.post_mime_type }
 					defaultValue={ '' }
-					onChange={ value => { /* Set State */ } }
+					onChange={ value => setQuery( { ...query, post_mime_type: value } ) }
 				/>
 				<Filter.RadioGroupItem
 					title={ __( 'Sort By' ) }
@@ -143,41 +76,6 @@
 	}
 
 	return (
-<<<<<<< HEAD
-		<img src={ thumbnail } srcSet={ getSrcSet( sizes ) } />
-	)
-}
-
-const MediaGrid = ( { baseURL, type, sort, query = {
-	post_mime_type: type,
-	orderby:sort
-},...rest } ) => {
-	return (
-		<List.WordPress
-			type="attachments"
-			query={ query }
-			className="fl-asst-grid-list"
-			getItemProps={ ( item, defaultProps ) => {
-				return {
-					...defaultProps,
-					thumbnail: item.thumbnail,
-					shouldAlwaysShowThumbnail: true,
-
-					label: item.title ? item.title : __( 'Untitled' ),
-					to: {
-						pathname: `${baseURL}/attachment/${item.id}`,
-						state: { item }
-					},
-
-					className: 'fl-asst-grid-list-item',
-					children: () => (
-						<GridItem { ...item } />
-					)
-				}
-			} }
-			{ ...rest }
-		/>
-=======
 		<Page title={ __( 'Media' ) } padX={ false } padY={ false }>
 			<List.Attachments
 				key={ listStyle }
@@ -187,7 +85,6 @@
 				before={ <MediaFilter /> }
 			/>
 		</Page>
->>>>>>> cae94c8f
 	)
 }
 
