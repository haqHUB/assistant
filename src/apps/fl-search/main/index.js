--- conflicted
+++ resolved
@@ -8,19 +8,13 @@
 
 import './style.scss'
 
-<<<<<<< HEAD
-export const Main = ( {match} ) => {
-	const {apps, searchHistory} = useSystemState()
-	const {setSearchHistory} = getSystemActions()
-	const {keyword} = useAppState()
-	const {setKeyword} = getAppActions()
-=======
+
 export const Main = ( { match } ) => {
 	const { apps, searchHistory } = useSystemState()
 	const { setSearchHistory } = getSystemActions()
 	const { keyword } = useAppState( 'fl-search' )
 	const { setKeyword } = getAppActions( 'fl-search' )
->>>>>>> a3752d27
+
 	const [ loading, setLoading ] = useState( false )
 	const [ results, setResults ] = useState( null )
 
