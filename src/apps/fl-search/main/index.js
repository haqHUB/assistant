<<<<<<< HEAD
import React, {useEffect, useRef, useState} from 'fl-react'
import {__} from 'assistant/i18n'
import {addLeadingSlash} from 'assistant/utils/url'
import {getWpRest} from 'assistant/utils/wordpress'
import {useSystemState, getSystemActions, useAppState, getAppActions} from 'assistant/data'
import {Page, List, Icon, Button} from 'assistant/ui'
import {CancelToken, isCancel} from 'axios'

=======
import React, { useEffect, useRef, useState } from 'fl-react'
import { __ } from 'assistant/i18n'
import { addLeadingSlash } from 'assistant/utils/url'
import { getSearchResults } from 'assistant/utils/wordpress'
import { useInitialFocus } from 'assistant/utils/react'
import { useSystemState, getSystemActions, useAppState, getAppActions } from 'assistant/data'
import { Page, List, Icon, Button } from 'assistant/ui'
>>>>>>> 29d5108d
import './style.scss'


export const Main = ( {match} ) => {
	const {apps, searchHistory} = useSystemState()
	const {setSearchHistory} = getSystemActions()
	const {keyword} = useAppState( 'fl-search' )
	const {setKeyword} = getAppActions( 'fl-search' )

	const [ loading, setLoading ] = useState( false )
	const [ results, setResults ] = useState( null )

	const wp = getWpRest()
	let source = CancelToken.source()

	useEffect( value => {

		const {config, routes} = getRequestConfig()

		if ( '' === keyword ) {
			setResults( null )
			return
		}

		source.cancel( 'Cancelling old requests to start new' )
		source = CancelToken.source()

		setLoading( true )

		wp.search( keyword, routes, {
			cancelToken: source.token,
			cache: {
				debug: true,
				maxAge: 60 * 1000, // one minute (default: 15 mins)
			}
		} ).then( response => {

			const newResults = {}

			response.data.map( ( result, key ) => {
				const {label, priority, format} = config[key]

				console.log( result )
				if ( ! result.items ) {
					return
				}
				if ( ! newResults[priority] ) {
					newResults[priority] = []
				}

				newResults[priority].push( {
					label,
					items: format( result.items ),
				} )
			} )

			setResults( newResults )
			setLoading( false )
			setSearchHistory( keyword )
		} ).catch( ( error ) => {

			// if the request was cancelled
			if ( isCancel( error ) ) {

				// log the message sent to source.cancel()
				console.log( error.message )
			}
		} )


		return () => {
			source.cancel( 'Cancelling all requests on unmounting search component' )
		}

	}, [ keyword ] )

	const getRequestConfig = () => {
		const config = []
		const routes = []

		const defaults = {
			priority: 1000,
			format: response => response,
		}

		const addRequestConfig = search => {
			config.push( Object.assign( {}, defaults, search ) )
			routes.push( addLeadingSlash( search.route( keyword ) ) )
		}

		Object.entries( apps ).map( ( [ key, app ] ) => {
			if ( ! app.search || ! app.search.route ) {
				return
			} else if ( Array.isArray( app.search ) ) {
				app.search.map( search => addRequestConfig( search ) )
			} else {
				addRequestConfig( app.search )
			}
		} )

		return {config, routes}
	}


<<<<<<< HEAD
	// Testing scroll loading
	const scrollRef = useRef()
	const {isFetching, resetIsFetching} = List.useScrollLoader( {
		ref: scrollRef,
		callback: ( reset ) => {

			// after loaded, reset()
		}
	} )

	// Prep result data
	const entries = results ? Object.entries( results ) : null
	const hasResults = entries && entries.length
	const groups = hasResults ? Object.entries( results ).map( ( [ key, group ] ) => group[0] ) : []
=======
	// Prep result data
	const entries = results ? Object.entries( results ) : null
	const hasResults = entries && entries.length
	const groups = hasResults ? Object.entries( results ).map( ( [ , group ] ) => group[0] ) : []

	const Toolbar = () => {
		const focusRef = useInitialFocus()
		return (
			<div className='fl-asst-search-form-simple'>
				<input
					type="search"
					value={keyword}
					onChange={ e => setKeyword( e.target.value ) }
					placeholder={ __( 'Search' ) }
					ref={focusRef}
				/>
				{ loading &&
				<div className='fl-asst-search-spinner'>
					<Icon.SmallSpinner />
				</div>
				}
			</div>
		)
	}
>>>>>>> 29d5108d

	return (
		<Page shouldShowHeader={false} shouldPadTop={true} shouldPadSides={false} shouldPadBottom={false}>

			<Page.Toolbar>
				<div className='fl-asst-search-form-simple'>
					<input
						type="search"
						value={keyword}
						onChange={e => setKeyword( e.target.value )}
						placeholder={__( 'Search' )}
					/>
					{loading &&
                    <div className='fl-asst-search-spinner'>
                    	<Icon.SmallSpinner/>
                    </div>
					}
				</div>
			</Page.Toolbar>

			{'' === keyword &&
            <>
                {searchHistory.length &&
                <Page.Pad>
                	<Button.Group label={__( 'Recent Searches' )}>
                		{searchHistory.map( ( keyword, key ) =>
                			<Button
                				key={key}
                				onClick={e => setKeyword( keyword )}
                			>
                                "{keyword}"
                			</Button>
                		)}
                	</Button.Group>
                </Page.Pad>
                }
            </>
			}

<<<<<<< HEAD
			<div className="fl-asst-scroller" ref={scrollRef}>

				{results && ! hasResults && <Page.Toolbar>{__( 'Please try a different search.' )}</Page.Toolbar>}

				{0 < groups.length &&
                <List
                	items={groups}
                	isListSection={item => 'undefined' !== typeof item.label}
                	getSectionItems={section => section.items ? section.items : []}

                	getItemProps={( item, defaultProps, isSection ) => {
                		let props = {...defaultProps}

                		if ( isSection ) {
                			props.label = item.label
                		} else {
                			props.shouldAlwaysShowThumbnail = true

                			if ( 'undefined' !== typeof item.label ) {
                				props.label = item.label
                			} else if ( 'undefined' !== typeof item.title ) {
                				props.label = item.title
                			}

                			if ( 'undefined' !== typeof item.thumbnail ) {
                				props.thumbnail = item.thumbnail
                			}

                			props.to = {
                				pathname: `${match.url}/posts/${3}`,
                				state: item,
                			}
                		}

                		return props
                	}}
                />
				}
				{isFetching && <List.Loading/>}
			</div>
=======
			{ results && ! hasResults &&
				<Page.Toolbar>{ __( 'Please try a different search.' ) }</Page.Toolbar>
			}

			{ 0 < groups.length &&
				<List.Scroller
					items={groups}
					isListSection={ item => 'undefined' !== typeof item.label }
					getSectionItems={ section => section.items ? section.items : [] }
					loadItems={ ( setHasMore ) => {
						setTimeout( () => setHasMore( false ), 2000 )
					} }
					getItemProps={ ( item, defaultProps, isSection ) => {
						let props = { ...defaultProps }

						if ( isSection ) {
							props.label = item.label
						} else {
							props.shouldAlwaysShowThumbnail = true

							if ( 'undefined' !== typeof item.label ) {
								props.label = item.label
							} else if ( 'undefined' !== typeof item.title ) {
								props.label = item.title
							}

							if ( 'undefined' !== typeof item.thumbnail ) {
								props.thumbnail = item.thumbnail
							}

							// Determine Detail View
							const type = 'post' // HARDCODED FOR NOW - NEED TO DISTINGUISH OBJECT TYPES
							const basePath = match.url
							let path = null

							switch ( type ) {
							case 'post':
								path = `${basePath}/posts/${item.id}`
								break
							case 'user':
								path = `${basePath}/users/${3}`
								break
							case 'attachment':
							case 'plugin':
							case 'theme':
							case 'comment':
							}
							if ( path ) {
								props.to = {
									pathname: path,
									state: { item },
								}
							}
						}

						return props
					}}
				/>
			}
>>>>>>> 29d5108d

		</Page>
	)
}<|MERGE_RESOLUTION|>--- conflicted
+++ resolved
@@ -1,4 +1,4 @@
-<<<<<<< HEAD
+
 import React, {useEffect, useRef, useState} from 'fl-react'
 import {__} from 'assistant/i18n'
 import {addLeadingSlash} from 'assistant/utils/url'
@@ -7,15 +7,9 @@
 import {Page, List, Icon, Button} from 'assistant/ui'
 import {CancelToken, isCancel} from 'axios'
 
-=======
-import React, { useEffect, useRef, useState } from 'fl-react'
-import { __ } from 'assistant/i18n'
-import { addLeadingSlash } from 'assistant/utils/url'
-import { getSearchResults } from 'assistant/utils/wordpress'
 import { useInitialFocus } from 'assistant/utils/react'
-import { useSystemState, getSystemActions, useAppState, getAppActions } from 'assistant/data'
-import { Page, List, Icon, Button } from 'assistant/ui'
->>>>>>> 29d5108d
+
+
 import './style.scss'
 
 
@@ -87,7 +81,7 @@
 
 
 		return () => {
-			source.cancel( 'Cancelling all requests on unmounting search component' )
+			source.cancel( 'Unmounting search component' )
 		}
 
 	}, [ keyword ] )
@@ -120,22 +114,6 @@
 	}
 
 
-<<<<<<< HEAD
-	// Testing scroll loading
-	const scrollRef = useRef()
-	const {isFetching, resetIsFetching} = List.useScrollLoader( {
-		ref: scrollRef,
-		callback: ( reset ) => {
-
-			// after loaded, reset()
-		}
-	} )
-
-	// Prep result data
-	const entries = results ? Object.entries( results ) : null
-	const hasResults = entries && entries.length
-	const groups = hasResults ? Object.entries( results ).map( ( [ key, group ] ) => group[0] ) : []
-=======
 	// Prep result data
 	const entries = results ? Object.entries( results ) : null
 	const hasResults = entries && entries.length
@@ -160,7 +138,7 @@
 			</div>
 		)
 	}
->>>>>>> 29d5108d
+
 
 	return (
 		<Page shouldShowHeader={false} shouldPadTop={true} shouldPadSides={false} shouldPadBottom={false}>
@@ -200,48 +178,6 @@
             </>
 			}
 
-<<<<<<< HEAD
-			<div className="fl-asst-scroller" ref={scrollRef}>
-
-				{results && ! hasResults && <Page.Toolbar>{__( 'Please try a different search.' )}</Page.Toolbar>}
-
-				{0 < groups.length &&
-                <List
-                	items={groups}
-                	isListSection={item => 'undefined' !== typeof item.label}
-                	getSectionItems={section => section.items ? section.items : []}
-
-                	getItemProps={( item, defaultProps, isSection ) => {
-                		let props = {...defaultProps}
-
-                		if ( isSection ) {
-                			props.label = item.label
-                		} else {
-                			props.shouldAlwaysShowThumbnail = true
-
-                			if ( 'undefined' !== typeof item.label ) {
-                				props.label = item.label
-                			} else if ( 'undefined' !== typeof item.title ) {
-                				props.label = item.title
-                			}
-
-                			if ( 'undefined' !== typeof item.thumbnail ) {
-                				props.thumbnail = item.thumbnail
-                			}
-
-                			props.to = {
-                				pathname: `${match.url}/posts/${3}`,
-                				state: item,
-                			}
-                		}
-
-                		return props
-                	}}
-                />
-				}
-				{isFetching && <List.Loading/>}
-			</div>
-=======
 			{ results && ! hasResults &&
 				<Page.Toolbar>{ __( 'Please try a different search.' ) }</Page.Toolbar>
 			}
@@ -301,7 +237,6 @@
 					}}
 				/>
 			}
->>>>>>> 29d5108d
 
 		</Page>
 	)
