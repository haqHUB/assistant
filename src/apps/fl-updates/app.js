import React, { useContext, useEffect } from 'react'
import { getWpRest } from 'assistant/utils/wordpress'
import { __, sprintf } from '@wordpress/i18n'
import { App, Page, Button, List, Nav, Filter } from 'assistant/ui'
import {
	useSystemState,
	useAppState,
	getAppActions,
	getUpdaterStore,
	getUpdaterActions,
} from 'assistant/data'
import { allUpdatesTab, PluginsTab, ThemesTab } from './tabs'
export const UpdatesApp = ( { match } ) => (
	<Nav.Switch>
		<Nav.Route exact path={ `${match.url}/` } component={ UpdatesMain } />
		<Nav.Route path={ `${match.url}/tab/:tab` } component={ UpdatesMain } />
		<Nav.Route path={ `${match.url}/plugin/:id` } component={ Page.Plugin } />
		<Nav.Route path={ `${match.url}/theme/:id` } component={ Page.Theme } />
	</Nav.Switch>
)

const UpdatesMain = () => {
	const updater = getUpdaterStore()
	const { setUpdateQueueItems } = getUpdaterActions()
	const { updatingAll } = useAppState( 'fl-updates' )
	const { setUpdatingAll } = getAppActions( 'fl-updates' )
	const { handle } = useContext( App.Context )
	const { getContent } = getWpRest()
	const { counts } = useSystemState()

	const totalUpdates = counts['update/plugins'] + counts['update/themes']
	const hasUpdates = 0 !== totalUpdates
	const pluginsCount = counts['update/plugins'] ? counts['update/plugins'] : ''
	const themesCount = counts['update/themes'] ? counts['update/themes'] : ''

	const updateAll = () => {
		setUpdatingAll( true )
		getContent( 'updates' ).then( response => {
			const { items } = response.data
			setUpdateQueueItems( items )
		} ).catch( error => {
			console.log( error ) // eslint-disable-line no-console
			setUpdatingAll( false )
			alert( __( 'Something went wrong. Please try again.' ) )
		} )
	}

	const maybeSetUpdatingAll = () => {
		const { updateQueue } = updater.getState()
		if ( ! Object.values( updateQueue ).length ) {
			setUpdatingAll( false )
		}
	}

	useEffect( () => {
		maybeSetUpdatingAll()
		const unsubscribe = updater.subscribe( maybeSetUpdatingAll )
		return () => unsubscribe()
	}, [] )

	const HeaderActions = () => {

		if ( ! hasUpdates ) {
			return null
		}

		if ( updatingAll ) {
			return (
				<Button.Loading>
					{__( 'Updating' )}
				</Button.Loading>
			)
		}
		return (
			<Button onClick={ updateAll }>
				{__( 'Update All' )}
			</Button>
		)
	}

<<<<<<< HEAD
	const Header = () => (
		<Button.Group appearance="tabs">
			<Button>{counts['update/plugins']} {__( 'Plugins' )}</Button>
			<Button>{counts['update/themes']} {__( 'Themes' )}</Button>

		</Button.Group>
	)
=======
	const UpdatesFilter = () => {

		const types = {
			'': __( 'Any' ),
			plugins: sprintf( 'Plugin (%s)', counts['update/plugins'] ),
			themes: sprintf( 'Theme (%s)', counts['update/themes'] ),
		}

		return (
			<Filter>
				<Filter.RadioGroupItem
					title={ __( 'Type' ) }
					items={ types }
					value=""
					defaultValue=""
				/>
				<Filter.Button>Reset Fitler</Filter.Button>
			</Filter>
		)
	}
>>>>>>> cae94c8f

	const getTabs = () => {
		let tabs = [
			{
				handle: 'all',
				label: __( 'All Updates ' + totalUpdates ),
				path: '/fl-updates',
				component: allUpdatesTab,
				exact: true,
			},

			{
				handle: 'plugins',
				label: __( pluginsCount + ' Plugins' ),
				path: '/fl-updates/tab/plugin',
				component: PluginsTab,
			},
			{
				handle: 'themes',
				label: __( themesCount + ' Themes' ),
				path: '/fl-updates/tab/theme',
				component: ThemesTab,

			}
		]


		return tabs
	}


	const tabs = getTabs()

	return (
		<Page
			title={ __( 'Updates' ) }
<<<<<<< HEAD
			header={ <Nav.Tabs tabs={ tabs } /> }
=======
>>>>>>> cae94c8f
			actions={ <HeaderActions /> }
			padY={ false }
		>

			{! hasUpdates && (
				<Page.Empty>{__( 'You have no updates.' )}</Page.Empty>
			)}

<<<<<<< HEAD
			{hasUpdates && (

				<Nav.CurrentTab getItemProps={ ( item, defaultProps, counts ) => {
					return {
						...defaultProps,
						to: {
							pathname: `/${handle}/${item.type}/${item.id}`,
							state: { item }
						},
					}
				} } tabs={ tabs } />


=======
			{ hasUpdates && (
				<List.Updates
					getItemProps={ ( item, defaultProps ) => {
						return {
							...defaultProps,
							to: {
								pathname: `/${handle}/${item.type}/${item.id}`,
								state: { item }
							},
						}
					} }
					before={ <UpdatesFilter /> }
				/>
>>>>>>> cae94c8f
			)}
		</Page>
	)
}

UpdatesApp.Icon = ( { windowSize, context } ) => {
	let size = 32
	if ( 'app-list' === context ) {
		size = 'mini' === windowSize ? 40 : 48
	}
	return (
		<svg width={ size } viewBox="0 0 42 36" version="1.1" xmlns="http://www.w3.org/2000/svg">
			<g transform="translate(-4.000000, -7.000000)" fill="currentColor" fillRule="nonzero">
				<path d="M25.0090332,7.32324219 C34.2770996,7.32324219 42.0095215,14.6040039 42.6237793,23.7998047 L44.8278809,23.7998047 C45.8757324,23.7998047 46.255127,24.8476562 45.6589355,25.6245117 L42.4069824,29.7436523 C41.6843262,30.6469727 40.7810059,30.6469727 40.076416,29.7436523 L36.8244629,25.6245117 C36.2102051,24.8476562 36.607666,23.7998047 37.6374512,23.7998047 L40.2570801,23.7998047 C39.6608887,15.8686523 33.0847168,9.671875 25.0090332,9.671875 C20.5827637,9.671875 16.5178223,11.496582 13.8259277,14.5498047 C13.3381348,15.0556641 12.6335449,15.1459961 12.145752,14.7124023 C11.6398926,14.2788086 11.5856934,13.5380859 12.145752,12.9599609 C15.3977051,9.54541016 19.9504395,7.32324219 25.0090332,7.32324219 Z M5.17211914,26.1665039 C4.14233398,26.1665039 3.74487305,25.1005859 4.35913086,24.3237305 L7.59301758,20.2226562 C8.31567383,19.3193359 9.21899414,19.3193359 9.94165039,20.2226562 L13.1755371,24.3237305 C13.7897949,25.1005859 13.4104004,26.1665039 12.3625488,26.1665039 L9.74291992,26.1665039 C10.3391113,34.0795898 16.9333496,40.2763672 25.0090332,40.2763672 C29.4353027,40.2763672 33.4460449,38.4155273 36.1921387,35.4165039 C36.6618652,34.9106445 37.3664551,34.8022461 37.8723145,35.2358398 C38.3781738,35.6875 38.4143066,36.4282227 37.8723145,36.9882812 C34.6564941,40.4570312 30.0495605,42.6430664 25.0090332,42.6430664 C15.7229004,42.6430664 7.99047852,35.3442383 7.3762207,26.1665039 L5.17211914,26.1665039 Z"></path>
			</g>
		</svg>
	)
}<|MERGE_RESOLUTION|>--- conflicted
+++ resolved
@@ -78,15 +78,6 @@
 		)
 	}
 
-<<<<<<< HEAD
-	const Header = () => (
-		<Button.Group appearance="tabs">
-			<Button>{counts['update/plugins']} {__( 'Plugins' )}</Button>
-			<Button>{counts['update/themes']} {__( 'Themes' )}</Button>
-
-		</Button.Group>
-	)
-=======
 	const UpdatesFilter = () => {
 
 		const types = {
@@ -107,7 +98,6 @@
 			</Filter>
 		)
 	}
->>>>>>> cae94c8f
 
 	const getTabs = () => {
 		let tabs = [
@@ -144,10 +134,7 @@
 	return (
 		<Page
 			title={ __( 'Updates' ) }
-<<<<<<< HEAD
 			header={ <Nav.Tabs tabs={ tabs } /> }
-=======
->>>>>>> cae94c8f
 			actions={ <HeaderActions /> }
 			padY={ false }
 		>
@@ -156,7 +143,6 @@
 				<Page.Empty>{__( 'You have no updates.' )}</Page.Empty>
 			)}
 
-<<<<<<< HEAD
 			{hasUpdates && (
 
 				<Nav.CurrentTab getItemProps={ ( item, defaultProps, counts ) => {
@@ -170,21 +156,6 @@
 				} } tabs={ tabs } />
 
 
-=======
-			{ hasUpdates && (
-				<List.Updates
-					getItemProps={ ( item, defaultProps ) => {
-						return {
-							...defaultProps,
-							to: {
-								pathname: `/${handle}/${item.type}/${item.id}`,
-								state: { item }
-							},
-						}
-					} }
-					before={ <UpdatesFilter /> }
-				/>
->>>>>>> cae94c8f
 			)}
 		</Page>
 	)
