import React, { useContext, useEffect, useState } from 'fl-react'
import { getWpRest } from 'assistant/utils/wordpress'
import { __ } from 'assistant/i18n'
import { App, Page, Button, List, Nav } from 'assistant/ui'
import {
	useSystemState,
	useAppState,
	getAppActions,
	getUpdaterStore,
	getUpdaterActions,
	getUpdaterSelectors
} from 'assistant/data'

export const UpdatesApp = ( { match } ) => (
	<Nav.Switch>
		<Nav.Route exact path={ `${match.url}/` } component={ UpdatesMain }/>
<<<<<<< HEAD
		<Nav.Route path={ `${match.url}/update/:id` } component={ Page.Update }/>
=======
		<Nav.Route path={ `${match.url}/update/:key` } component={ Page.Plugin }/>
>>>>>>> 893fab35
	</Nav.Switch>
)

const UpdatesMain = () => {
	const updater = getUpdaterStore()
	const { setUpdateQueueItems } = getUpdaterActions()
	const { updatingAll } = useAppState( 'fl-updates' )
	const { setUpdatingAll } = getAppActions( 'fl-updates' )
	const { handle } = useContext( App.Context )
	const { getContent } = getWpRest()
	const { counts } = useSystemState()

	const updateAll = () => {
		setUpdatingAll( true )
		getContent( 'updates' ).then( response => {
			const { items } = response.data
			setUpdateQueueItems( items )
		} ).catch( error => {
			console.log( error )
			setUpdatingAll( false )
			alert( __( 'Something went wrong. Please try again.' ) )
		} )
	}

	const maybeSetUpdatingAll = () => {
		const { updateQueue } = updater.getState()
		if ( ! Object.values( updateQueue ).length ) {
			setUpdatingAll( false )
		}
	}

	useEffect( () => {
		maybeSetUpdatingAll()
		const unsubscribe = updater.subscribe( maybeSetUpdatingAll )
		return () => unsubscribe()
	}, [] )

	const HeaderActions = () => {
		if ( updatingAll ) {
			return (
				<Button.Loading>
					{ __( 'Updating' ) }
				</Button.Loading>
			)
		}
		return (
			<Button onClick={ updateAll }>
				{ __( 'Update All' ) }
			</Button>
		)
	}

	return (
		<Page shouldPadSides={ false } headerActions={ <HeaderActions /> }>
			<Page.Toolbar>
				<Button.Group>
					<Button>{ counts['update/plugins'] } { __( 'Plugins' ) }</Button>
					<Button>{ counts['update/themes'] } { __( 'Themes' ) }</Button>
				</Button.Group>
			</Page.Toolbar>
			<List.Updates
				getItemProps={ ( item, defaultProps ) => ( {
					...defaultProps,
					to: {
						pathname: `/${handle}/update/${item.id}`,
						state: { item }
					},
				} ) }
			/>
		</Page>
	)
}

UpdatesApp.Icon = ( { windowSize, context } ) => {
	let size = 32
	if ( 'app-list' === context ) {
		size = 'mini' === windowSize ? 40 : 48
	}
	return (
		<svg width={ size } viewBox="0 0 42 36" version="1.1" xmlns="http://www.w3.org/2000/svg">
			<g transform="translate(-4.000000, -7.000000)" fill="currentColor" fillRule="nonzero">
				<path d="M25.0090332,7.32324219 C34.2770996,7.32324219 42.0095215,14.6040039 42.6237793,23.7998047 L44.8278809,23.7998047 C45.8757324,23.7998047 46.255127,24.8476562 45.6589355,25.6245117 L42.4069824,29.7436523 C41.6843262,30.6469727 40.7810059,30.6469727 40.076416,29.7436523 L36.8244629,25.6245117 C36.2102051,24.8476562 36.607666,23.7998047 37.6374512,23.7998047 L40.2570801,23.7998047 C39.6608887,15.8686523 33.0847168,9.671875 25.0090332,9.671875 C20.5827637,9.671875 16.5178223,11.496582 13.8259277,14.5498047 C13.3381348,15.0556641 12.6335449,15.1459961 12.145752,14.7124023 C11.6398926,14.2788086 11.5856934,13.5380859 12.145752,12.9599609 C15.3977051,9.54541016 19.9504395,7.32324219 25.0090332,7.32324219 Z M5.17211914,26.1665039 C4.14233398,26.1665039 3.74487305,25.1005859 4.35913086,24.3237305 L7.59301758,20.2226562 C8.31567383,19.3193359 9.21899414,19.3193359 9.94165039,20.2226562 L13.1755371,24.3237305 C13.7897949,25.1005859 13.4104004,26.1665039 12.3625488,26.1665039 L9.74291992,26.1665039 C10.3391113,34.0795898 16.9333496,40.2763672 25.0090332,40.2763672 C29.4353027,40.2763672 33.4460449,38.4155273 36.1921387,35.4165039 C36.6618652,34.9106445 37.3664551,34.8022461 37.8723145,35.2358398 C38.3781738,35.6875 38.4143066,36.4282227 37.8723145,36.9882812 C34.6564941,40.4570312 30.0495605,42.6430664 25.0090332,42.6430664 C15.7229004,42.6430664 7.99047852,35.3442383 7.3762207,26.1665039 L5.17211914,26.1665039 Z" id="update"></path>
			</g>
		</svg>
	)
}<|MERGE_RESOLUTION|>--- conflicted
+++ resolved
@@ -14,11 +14,7 @@
 export const UpdatesApp = ( { match } ) => (
 	<Nav.Switch>
 		<Nav.Route exact path={ `${match.url}/` } component={ UpdatesMain }/>
-<<<<<<< HEAD
-		<Nav.Route path={ `${match.url}/update/:id` } component={ Page.Update }/>
-=======
-		<Nav.Route path={ `${match.url}/update/:key` } component={ Page.Plugin }/>
->>>>>>> 893fab35
+		<Nav.Route path={ `${match.url}/update/:id` } component={ Page.Plugin }/>
 	</Nav.Switch>
 )
 
