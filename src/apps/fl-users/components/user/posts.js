--- conflicted
+++ resolved
@@ -1,14 +1,6 @@
-<<<<<<< HEAD
-import React from 'fl-react'
-import { Form, List } from 'assistant/lib'
-import { __ } from '@wordpress/i18n'
-
-//import { getWpRest } from 'assistant/utils/wordpress'
-=======
 import { __ } from '@wordpress/i18n'
 import React from 'fl-react'
 import { Form, List } from 'assistant/lib'
->>>>>>> 6665bd22
 
 export const PostsTab = ( props ) => {
 
