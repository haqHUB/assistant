--- conflicted
+++ resolved
@@ -37,18 +37,9 @@
 					{user.email}
 				</div>
 			</div>
-<<<<<<< HEAD
-			<div className={ c( 'actions' ) }>
-				<Button.Group appearance="grid">
-					<Button href={ user.url }>{__( 'Author Page' )}</Button>
-					<Button href={ user.editUrl }>{__( 'Edit in Admin' )}</Button>
-				</Button.Group>
-=======
 			<div className="actions">
-				<Button href={ user.url }>Author Page</Button>
-                &nbsp;
-				<Button href={ user.editUrl }>Edit in Admin</Button>
->>>>>>> 8e212a64
+			<Button href={ user.url }>{__( 'Author Page' )}</Button>
+			<Button href={ user.editUrl }>{__( 'Edit in Admin' )}</Button>
 			</div>
 		</Panel>
 	)
