--- conflicted
+++ resolved
@@ -5,13 +5,8 @@
 import { Avatar } from '../components/avatar'
 import './invite.scss'
 
-<<<<<<< HEAD
-export const Invite = () => {
 
-	const c = cssPrefixer( 'fl-asst-user-invite' )
-=======
 export const Invite = ( ) => {
->>>>>>> 6665bd22
 
 	const [ state, setValue ] = Form.useFormState( {
 		username: '',
@@ -22,11 +17,7 @@
 		role: 'subscriber',
 		password: '',
 		displayName: ''
-<<<<<<< HEAD
-	} )
-=======
 	}, () => {} )
->>>>>>> 6665bd22
 
 	return (
 		<Page shouldPadSides={ true } title={ __( 'Invite New User' ) }>
