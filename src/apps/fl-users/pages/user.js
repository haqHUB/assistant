import { __ } from '@wordpress/i18n'
import React, { useEffect, useState } from 'fl-react'
import { getSystemConfig } from 'assistant/data'
import { Page, Button, Nav } from 'assistant/lib'
import { getWpRest } from 'assistant/utils/wordpress'
import { CancelToken } from 'axios'

import { Summary } from '../components/user/summary'
import { GeneralTab } from '../components/user/general'
import { PreferencesTab } from '../components/user/preferences'
import { PostsTab } from '../components/user/posts'

export const User = ( { location, match, history } ) => {

	const { currentUser } = getSystemConfig()

	const isYou = ( currentUser.id === match.params.id )

	const [ loading, setLoading ] = useState( false )
	const [ user, setUser ] = useState( {
		id: null
	} )

	const source = CancelToken.source()

	const setTab = path => history.replace( path, location.state )

	const tabs = [
		{
			path: match.url,
			label: __( 'General' ),
			exact: true,
			component: () => ( <GeneralTab user={ user }/> ),
		},
		{
			path: match.url + '/preferences',
			label: __( 'Preferences' ),
			component: () => ( <PreferencesTab user={ user }/> ),
		},
		{
			path: match.url + '/posts',
			label: __( 'Posts' ),
			component: () => ( <PostsTab user={ user }/> ),
		}
	]

	const loadUser = async() => {
		setLoading( true )
		const config = { cancelToken: source.token }
		const response = await getWpRest().users().findById( match.params.id, config )
		setUser( response.data )
		setLoading( false )
	}

<<<<<<< HEAD
	return (
		<Page shouldPadSides={ loading } title={ title }>
			{ loading && <p>{__( 'Loading...' )}</p> }
			{ ! loading && <>
=======
	useEffect( () => {
		loadUser()
		return () => source.cancel()
	}, [] )

	if ( loading ) {
		return ( <p>{__( 'Loading...' )}</p> )
	} else {
		return (
			<Page shouldPadSides={ false }
				title={ isYou ? __( 'Your Profile' ) : __( 'Edit User' ) }>


>>>>>>> 8e212a64
				<Summary user={ user }/>
				<Button.Group>
					{tabs.map( ( { label, path }, i ) => (
						<Button key={ i }
							onClick={ () => setTab( path ) }
							isSelected={ path === match.url }
						>{label}</Button>
					) )}
				</Button.Group>
<<<<<<< HEAD
				{showTab( currentTab )}
			</> }
		</Page>
	)
=======


				<Nav.Switch>
					{tabs.map( ( tab, i ) => <Nav.Route key={ i } { ...tab } /> )}
				</Nav.Switch>

			</Page>
		)
	}
>>>>>>> 8e212a64
}<|MERGE_RESOLUTION|>--- conflicted
+++ resolved
@@ -52,26 +52,16 @@
 		setLoading( false )
 	}
 
-<<<<<<< HEAD
-	return (
-		<Page shouldPadSides={ loading } title={ title }>
-			{ loading && <p>{__( 'Loading...' )}</p> }
-			{ ! loading && <>
-=======
 	useEffect( () => {
 		loadUser()
 		return () => source.cancel()
 	}, [] )
 
-	if ( loading ) {
-		return ( <p>{__( 'Loading...' )}</p> )
-	} else {
-		return (
-			<Page shouldPadSides={ false }
-				title={ isYou ? __( 'Your Profile' ) : __( 'Edit User' ) }>
-
-
->>>>>>> 8e212a64
+	return (
+		<Page shouldPadSides={ loading }
+			title={ isYou ? __( 'Your Profile' ) : __( 'Edit User' ) }>
+			{ loading && <p>{__( 'Loading...' )}</p> }
+			{ ! loading && <>
 				<Summary user={ user }/>
 				<Button.Group>
 					{tabs.map( ( { label, path }, i ) => (
@@ -81,20 +71,12 @@
 						>{label}</Button>
 					) )}
 				</Button.Group>
-<<<<<<< HEAD
-				{showTab( currentTab )}
-			</> }
-		</Page>
-	)
-=======
 
 
 				<Nav.Switch>
 					{tabs.map( ( tab, i ) => <Nav.Route key={ i } { ...tab } /> )}
 				</Nav.Switch>
-
-			</Page>
-		)
-	}
->>>>>>> 8e212a64
+			</> }
+		</Page>
+	)
 }