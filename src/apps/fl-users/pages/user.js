--- conflicted
+++ resolved
@@ -1,11 +1,7 @@
 import { __ } from '@wordpress/i18n'
 import React, { useEffect, useState } from 'fl-react'
 import { getSystemConfig } from 'assistant/data'
-<<<<<<< HEAD
-import { Page, Button } from 'assistant/lib'
-=======
 import { Page, Button, Nav } from 'assistant/lib'
->>>>>>> 6665bd22
 import { getWpRest } from 'assistant/utils/wordpress'
 import { CancelToken } from 'axios'
 
@@ -14,47 +10,20 @@
 import { PreferencesTab } from '../components/user/preferences'
 import { PostsTab } from '../components/user/posts'
 
-<<<<<<< HEAD
-export const User = ( { match } ) => {
-
-	const wordpress = getWpRest()
-	const userId = match.params.id
-=======
 export const User = ( { location, match, history } ) => {
->>>>>>> 6665bd22
 
 	const { currentUser } = getSystemConfig()
 
 	const isYou = ( currentUser.id === match.params.id )
 
 	const [ loading, setLoading ] = useState( false )
-<<<<<<< HEAD
-	const [ user, setUser ] = useState( {} )
-	const [ title, setTitle ] = useState( __( 'User Profile' ) )
-	const [ currentTab, setCurrentTab ] = useState( 0 )
-=======
 	const [ user, setUser ] = useState( {
 		id: null
 	} )
->>>>>>> 6665bd22
 
 	const source = CancelToken.source()
 
 	const setTab = path => history.replace( path, location.state )
-
-<<<<<<< HEAD
-		setLoading( true )
-		wordpress.users().findById( userId, { cancelToken: source.token } )
-			.then( ( response ) => {
-				setUser( response.data )
-				setLoading( false )
-			} )
-
-		if ( parseInt( userId ) === parseInt( currentUser.id ) ) {
-			setTitle( __( 'Your Profile' ) )
-		}
-=======
->>>>>>> 6665bd22
 
 	const tabs = [
 		{
@@ -98,18 +67,12 @@
 
 				<Summary user={ user }/>
 				<Button.Group>
-<<<<<<< HEAD
-					<Button isSelected={ 0 == currentTab } onClick={ () => setCurrentTab( 0 ) }>{__( 'General' )}</Button>
-					<Button isSelected={ 1 == currentTab } onClick={ () => setCurrentTab( 1 ) }>{__( 'Preferences' )}</Button>
-					<Button isSelected={ 2 == currentTab } onClick={ () => setCurrentTab( 2 ) }>{__( 'Posts' )}</Button>
-=======
 					{tabs.map( ( { label, path }, i ) => (
 						<Button key={ i }
 							onClick={ () => setTab( path ) }
 							isSelected={ path === match.url }
 						>{label}</Button>
 					) )}
->>>>>>> 6665bd22
 				</Button.Group>
 
 
