--- conflicted
+++ resolved
@@ -12,12 +12,7 @@
 import { CurrentlyViewing } from './currently-viewing'
 import { RecentlyEditedWidget } from './recently-edited'
 import { RecentCommentsWidget } from './recent-comments'
-<<<<<<< HEAD
-import { useConfig } from 'store'
-=======
-import { AppFrameTestingWidget } from './ui-testing'
 import { getConfig } from 'store'
->>>>>>> 648b4a8c
 import './style.scss'
 
 const { registerApp } = getDispatch()
@@ -34,12 +29,7 @@
 }
 
 export const DashboardTab = () => {
-<<<<<<< HEAD
-	const { currentUser, dashboardApp } = useConfig()
-=======
 	const { currentUser, dashboardApp } = getConfig()
-	const { presentNotification, setActiveApp } = useContext( UIContext )
->>>>>>> 648b4a8c
 	const { adminActions } = dashboardApp
 
 	return (
