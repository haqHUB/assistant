--- conflicted
+++ resolved
@@ -5,29 +5,16 @@
 import { RecentlyEditedWidget } from './recently-edited'
 import { useStore } from 'store'
 
-<<<<<<< HEAD
-export const DashboardTab = props => {
-    const { currentUser } = useStore()
-    const recentQuery = {
-
-    }
-    return (
-        <Fragment>
-            <ScreenHeader title={`Welcome, ${currentUser.name}`}>
-                <CurrentlyViewing />
-            </ScreenHeader>
-=======
 export const DashboardTab = () => {
-	const { name } = FLAssistantInitialData.user
+	const { currentUser } = useStore()
 	return (
 		<Fragment>
-			<ScreenHeader title={`Welcome, ${name}`}>
+			<ScreenHeader title={`Welcome, ${currentUser.name}`}>
 				<CurrentlyViewing />
 			</ScreenHeader>
 
 			<RecentlyEditedWidget />
 			<Separator />
->>>>>>> fba7b7b6
 
 			<Widget title="Project Status">
 				<ul>
