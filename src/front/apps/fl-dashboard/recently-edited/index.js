--- conflicted
+++ resolved
@@ -12,13 +12,6 @@
 	}
 	const isTagSelected = value => postType === value
 
-<<<<<<< HEAD
-	const classes = classname( {
-		'fl-asst-recently-edited-widget': true
-	} )
-
-=======
->>>>>>> beedb546
 	return (
 		<Widget title="Recently Edited" isPadded={false}>
 			<div style={{ padding: '0 20px'}}>
