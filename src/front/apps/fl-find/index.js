--- conflicted
+++ resolved
@@ -1,10 +1,5 @@
 import React, { Fragment, useState } from 'react'
-<<<<<<< HEAD
-import { TagGroup, Tag, ScreenHeader, ExpandedContents, ContentList } from 'components'
-=======
-import { ContentList, PostListItem } from 'components'
-import { TagGroup, Tag, TagGroupControl, ScreenHeader, ExpandedContents } from 'components'
->>>>>>> 861ab1e2
+import { TagGroup, Tag, TagGroupControl, ScreenHeader, ExpandedContents, ContentList } from 'components'
 
 export const FindTab = props => {
     const defaultQuery = {
@@ -88,27 +83,11 @@
                 </ExpandedContents>
 
             </ScreenHeader>
-<<<<<<< HEAD
-			<ContentList
-				type="posts"
-				query={ {
-					post_type: 'post',
-					numberposts: -1,
-					orderby: 'title',
-					order: 'ASC',
-					s: '',
-				} }
-			/>
-=======
 
 			<ContentList
                 type={type}
                 query={query}
-                item={<PostListItem />}
-                containerClass='fl-asst-post-list'
-                itemClass='fl-asst-post-list-item'
             />
->>>>>>> 861ab1e2
         </Fragment>
     )
 }