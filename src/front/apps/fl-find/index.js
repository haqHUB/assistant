--- conflicted
+++ resolved
@@ -4,12 +4,7 @@
 import { useAppState } from 'store'
 
 export const FindTab = () => {
-<<<<<<< HEAD
-	const [ data, setData ] = useState( { type: 'posts', query: null } )
-
-=======
 	const [ data, setData ] = useAppState( 'data', { type: 'posts', query: null } )
->>>>>>> e7261ce1
 	return (
 		<Fragment>
 			<ScreenHeader>
