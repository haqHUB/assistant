--- conflicted
+++ resolved
@@ -1,7 +1,5 @@
 import React, { Fragment, useState } from 'react'
-<<<<<<< HEAD
-import { ContentList } from 'components'
-import { TagGroup, Tag, TagGroupControl, ScreenHeader, ExpandedContents } from 'components'
+import { TagGroup, Tag, TagGroupControl, ScreenHeader, ExpandedContents, ContentList } from 'components'
 
 export const FindTab = props => {
     const [type, setType] = useState('posts')
@@ -76,101 +74,16 @@
         typeTagValue = [type, subType]
     }
 
-    console.log(query, typeTagValue )
-=======
-import { TagGroup, Tag, TagGroupControl, ScreenHeader, ExpandedContents, ContentList } from 'components'
-
-export const FindTab = props => {
-    const defaultQuery = {
-        post_type: 'page',
-        numberposts: -1,
-        orderby: 'title',
-        order: 'ASC',
-        /*s: '',*/
-    }
-    const [type, setType] = useState('posts')
-    const [query, setQuery] = useState(defaultQuery)
-
-    const typeTags = [
-        {
-            label : 'Posts',
-            value: {
-                type: 'posts',
-                args: {
-                    'post_type': 'post'
-                }
-            }
-        },
-        {
-            label : 'Pages',
-            value: {
-                type: 'posts',
-                args: {
-                    'post_type': 'page'
-                }
-            },
-        },
-        {
-            label : 'Categories',
-            value: {
-                type: 'terms',
-                args: {
-                    'taxonomy': 'category',
-                    'hide_empty': false
-                }
-            }
-        },
-        {
-            label : 'Tags',
-            value: {
-                type: 'terms',
-                args: {
-                    'taxonomy': 'post_tag',
-                    'hide_empty': false
-                }
-            }
-        },
-    ]
-    const changeType = ({ type, args }) => {
-        setType(type)
-        setQuery( Object.assign({}, args ))
-    }
-
-    const dateTags = [
-        {
-            label: 'Today'
-        },
-        {
-            label: 'This Week',
-        },
-        {
-            label: 'This Month',
-        },
-        {
-            label: '2019'
-        }
-    ]
->>>>>>> 6b0362aa
-
     return (
         <Fragment>
             <ScreenHeader>
-<<<<<<< HEAD
                 <TagGroupControl tags={typeTags} value={typeTagValue} onChange={changeType} appearance="vibrant" />
                 <ExpandedContents>
                     <TagGroupControl tags={dateTags} value={date} title="Last Edited" onChange={changeDate} />
-=======
-
-                <TagGroupControl tags={typeTags} appearance="vibrant" onChange={changeType} />
-
-                <ExpandedContents>
-                    <TagGroupControl tags={dateTags} title="Last Edited" />
->>>>>>> 6b0362aa
                 </ExpandedContents>
             </ScreenHeader>
 
 			<ContentList
-<<<<<<< HEAD
 				type={type}
 				query={query}
                 itemConfig={{
@@ -179,11 +92,6 @@
             		showActions: true,
                 }}
 			/>
-=======
-                type={type}
-                query={query}
-            />
->>>>>>> 6b0362aa
         </Fragment>
     )
 }