--- conflicted
+++ resolved
@@ -1,11 +1,5 @@
 import React, { Fragment, useState } from 'react'
-<<<<<<< HEAD
-import { TagGroupControl, ScreenHeader, ScreenFooter, Button, ExpandedContents, ContentList, Tag, TagGroup } from 'components'
-import { useStore } from 'store'
-import { getWeek } from 'utils'
-=======
 import { ScreenHeader, ContentQuery, ContentFilter } from 'components'
->>>>>>> ee31e341
 
 export const FindTab = () => {
 	const [ data, setData ] = useState( { type: 'posts', query: null } )
