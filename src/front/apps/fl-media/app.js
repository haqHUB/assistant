import React from 'react'
import { useAppState } from 'store'
<<<<<<< HEAD
import { restRequest } from 'utils/wordpress'
import { ScreenHeader, MediaList, FileDropListener, Heading, Padding } from 'components'
=======
import { ScreenHeader, MediaList, FileDropUploader } from 'components'
>>>>>>> 6f6fa08b
import { MediaListFilter } from './filter'

export const App = () => {
	const { query } = useAppState()

	return (
<<<<<<< HEAD
		<FileDropListener onDrop={onFilesDropped}>
			<ScreenHeader showTitle={false}>
=======
		<FileDropUploader>
			<ScreenHeader>
>>>>>>> 6f6fa08b
				<MediaListFilter />
			</ScreenHeader>

			<Padding bottom={false}>
				<Heading level={1}>Media</Heading>
			</Padding>
			<MediaList
				query={ query }
				pagination={ true }
			/>
		</FileDropUploader>
	)
}

export const AppIcon = () => {
	return (
		<svg width="29px" height="24px" viewBox="0 0 29 24" version="1.1" xmlns="http://www.w3.org/2000/svg">
			<g transform="translate(-187.000000, -145.000000)" fillRule="nonzero" fill="transparent" strokeWidth="2" stroke="currentColor">
				<path d="M214.014075,161 L214.014075,148 C214.014075,146.895431 213.118644,146 212.014075,146 L190,146 C188.895431,146 188,146.895431 188,148 L188,165.010842 C188,166.115411 188.895431,167.010842 190,167.010842 L214.014075,167.010842 L205,158 L201.5,161 L195,154.5 L191.5,157.5" strokeLinecap="round" strokeLinejoin="round"></path>
				<circle cx="207" cy="152" r="3"></circle>
			</g>
		</svg>
	)
}<|MERGE_RESOLUTION|>--- conflicted
+++ resolved
@@ -1,24 +1,14 @@
 import React from 'react'
 import { useAppState } from 'store'
-<<<<<<< HEAD
-import { restRequest } from 'utils/wordpress'
-import { ScreenHeader, MediaList, FileDropListener, Heading, Padding } from 'components'
-=======
-import { ScreenHeader, MediaList, FileDropUploader } from 'components'
->>>>>>> 6f6fa08b
+import { ScreenHeader, MediaList, FileDropUploader, Heading, Padding } from 'components'
 import { MediaListFilter } from './filter'
 
 export const App = () => {
 	const { query } = useAppState()
 
 	return (
-<<<<<<< HEAD
-		<FileDropListener onDrop={onFilesDropped}>
+		<FileDropUploader>
 			<ScreenHeader showTitle={false}>
-=======
-		<FileDropUploader>
-			<ScreenHeader>
->>>>>>> 6f6fa08b
 				<MediaListFilter />
 			</ScreenHeader>
 
