--- conflicted
+++ resolved
@@ -1,11 +1,7 @@
 import React from 'react'
 import classname from 'classnames'
 import { ContentListItem, Icon } from 'components'
-<<<<<<< HEAD
-=======
 import { truncate } from 'utils/text'
-import './style.scss'
->>>>>>> c2b5a557
 
 export const CommentsListItem = ( { className, data, ...props } ) => {
 	const { approved } = data
