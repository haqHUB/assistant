--- conflicted
+++ resolved
@@ -4,13 +4,8 @@
 
 const { registerApp } = useDispatch()
 
-<<<<<<< HEAD
 export const UsersTab = () => {
 	const [ query, setQuery ] = useAppState( 'query', null )
-=======
-const UsersTab = () => {
-	const [ query, setQuery ] = useState( { role: 'all' } )
->>>>>>> 5f2370ec
 	return (
 		<Fragment>
 			<ScreenHeader>
