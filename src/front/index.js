import React, { StrictMode } from 'react'
import { render } from 'react-dom'
import { Provider } from 'react-redux'
import { UI, ShowUITrigger } from './ui'
<<<<<<< HEAD
import { UIContext, PageViewContext, useModals, useAppFrame } from 'components'
import store, { useStore, useDispatch } from 'store'
import { goToURL } from 'utils/url'
=======
import { UIContext, PageViewContext, useModals } from 'components'
import store, { useConfig, useStore, useDispatch } from 'store'
>>>>>>> e29bfb75
import './api'
import './apps'

/**
 * The Root Component
 */
const App = () => {
	const { currentPageView } = useConfig()
	const { isShowingUI, activeApp, panelPosition } = useStore()
	const { setIsShowingUI, setActiveApp, togglePanelPosition, setPanelPosition } = useDispatch()

	const { appFrame, setAppFrameSize } = useAppFrame()

	// Setup top-level modal handling
	const { renderModals, presentModal, dismissModal, presentNotification } = useModals()

	// Create a toggle function to show/hide the panel
	const toggleIsShowingUI = () => isShowingUI ? setIsShowingUI( false ) : setIsShowingUI( true )

	// Create a store-bound value object for UIContext.Provider
	const ui = {
		isShowingUI,
		setIsShowingUI,
		toggleIsShowingUI,

		activeApp,
		setActiveApp,

		appFrame,
		setAppFrameSize,

		panelPosition,
		togglePanelPosition,
		setPanelPosition,

		goToURL,
		presentModal,
		dismissModal,
		renderModals,
		presentNotification,
	}

	return (
		<StrictMode>
			<Provider store={store}>
				<UIContext.Provider value={ui}>
					<PageViewContext.Provider value={currentPageView}>
						{ ! isShowingUI && <ShowUITrigger /> }
						<UI />
					</PageViewContext.Provider>
				</UIContext.Provider>
			</Provider>
		</StrictMode>
	)
}

// Render App into the document
const root = document.createElement( 'div' )
root.classList.add( 'fl-asst' )
document.body.appendChild( root )

render( <App />, root )<|MERGE_RESOLUTION|>--- conflicted
+++ resolved
@@ -2,14 +2,9 @@
 import { render } from 'react-dom'
 import { Provider } from 'react-redux'
 import { UI, ShowUITrigger } from './ui'
-<<<<<<< HEAD
 import { UIContext, PageViewContext, useModals, useAppFrame } from 'components'
-import store, { useStore, useDispatch } from 'store'
+import store, { useConfig, useStore, useDispatch } from 'store'
 import { goToURL } from 'utils/url'
-=======
-import { UIContext, PageViewContext, useModals } from 'components'
-import store, { useConfig, useStore, useDispatch } from 'store'
->>>>>>> e29bfb75
 import './api'
 import './apps'
 
