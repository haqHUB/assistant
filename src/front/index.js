import React, { StrictMode } from 'react'
import { render } from 'react-dom'
import { Provider } from 'react-redux'
import { UI, ShowUITrigger } from './ui'
import { UIContext, PageViewContext, useModals, useAppFrame } from 'components'
import store, { useConfig, useStore, useDispatch } from 'store'
import { goToURL } from 'utils/url'
import './api'
import './apps'

/**
 * The Root Component
 */
const App = () => {
	const { currentPageView } = useConfig()
	const { isShowingUI, activeApp, panelPosition } = useStore()
	const { setIsShowingUI, setActiveApp, togglePanelPosition, setPanelPosition } = useDispatch()

	const { appFrame, setAppFrameSize } = useAppFrame()

	// Setup top-level modal handling
	const { renderModals, presentModal, dismissModal, presentNotification } = useModals()

	// Create a toggle function to show/hide the panel
	const toggleIsShowingUI = () => isShowingUI ? setIsShowingUI( false ) : setIsShowingUI( true )

	// Create a store-bound value object for UIContext.Provider
	const ui = {
		isShowingUI,
		setIsShowingUI,
		toggleIsShowingUI,

		activeApp,
		setActiveApp,

		appFrame,
		setAppFrameSize,

		panelPosition,
		togglePanelPosition,
		setPanelPosition,
<<<<<<< HEAD
=======

		goToURL,
>>>>>>> dbe5751c
		presentModal,
		dismissModal,
		renderModals,
		presentNotification,
	}

	return (
		<StrictMode>
			<Provider store={store}>
				<UIContext.Provider value={ui}>
					<PageViewContext.Provider value={currentPageView}>
						{ ! isShowingUI && <ShowUITrigger /> }
						<UI />
					</PageViewContext.Provider>
				</UIContext.Provider>
			</Provider>
		</StrictMode>
	)
}

// Render App into the document
const root = document.createElement( 'div' )
root.classList.add( 'fl-asst' )
document.body.appendChild( root )

render( <App />, root )<|MERGE_RESOLUTION|>--- conflicted
+++ resolved
@@ -15,7 +15,6 @@
 	const { currentPageView } = useConfig()
 	const { isShowingUI, activeApp, panelPosition } = useStore()
 	const { setIsShowingUI, setActiveApp, togglePanelPosition, setPanelPosition } = useDispatch()
-
 	const { appFrame, setAppFrameSize } = useAppFrame()
 
 	// Setup top-level modal handling
@@ -39,11 +38,6 @@
 		panelPosition,
 		togglePanelPosition,
 		setPanelPosition,
-<<<<<<< HEAD
-=======
-
-		goToURL,
->>>>>>> dbe5751c
 		presentModal,
 		dismissModal,
 		renderModals,
