--- conflicted
+++ resolved
@@ -1,4 +1,4 @@
-import { hydrateAppState, setAppFrameSize } from 'store/actions'
+import { setAppState, setAppFrameSize } from 'store/actions'
 import { getCache, setCache } from 'utils/cache'
 import { updateUserState } from 'utils/wordpress'
 
@@ -20,18 +20,12 @@
 			const initialState = apps[ action.key ].state
 			const appState = { ...initialState, ...cacheState }
 
-<<<<<<< HEAD
 			// Hydrate initial app state from cache and config.
-			store.dispatch( hydrateAppState( action.key, appState ) )
-=======
-			// Hydrate initial app state from cache or config.
-			const newState = Object.assign( { size: 'normal' }, state )
-			store.dispatch( hydrateAppState( action.key, newState ) )
->>>>>>> c9534962
+			store.dispatch( setAppState( action.key, appState ) )
 
 			// Set the app frame size.
 			if ( action.key === activeApp ) {
-				store.dispatch( setAppFrameSize( newState.size ) )
+				store.dispatch( setAppFrameSize( appState.size ) )
 			}
 		},
 
