--- conflicted
+++ resolved
@@ -30,14 +30,9 @@
 
 
 export const AppTabButton = forwardRef( ( props, ref ) => {
-<<<<<<< HEAD
 	const { shouldReduceMotion } = useSystemState()
-	const { appFrame: { sizeName, isDisplayingFullscreen } } = useAppFrame()
-=======
-	const { shouldReduceMotion } = useStore()
 	const { appFrame: { sizeName } } = useAppFrame()
 	const { width } = useWindowSize()
->>>>>>> b0170b8b
 	const { children, isSelected, onClick, className, tooltip } = props
 	const classes = classname( {
 		'fl-asst-button': true,
