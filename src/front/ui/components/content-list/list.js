import React, { Fragment, cloneElement, useContext, useState } from 'react'
import InfiniteScroll from 'react-infinite-scroller'
import { EmptyMessage, AppContext } from 'components'
import {
	ContentListContainer,
	ContentListGroupLabel,
	ContentListItem,
	ContentListItemLoading
} from './parts'
import './style.scss'

export const ContentList = ( {
	data = [],
	dataLoader = () => {},
	dataHasMore = false,
	container = <ContentListContainer />,
	containerClass = '',
	groupLabel = <ContentListGroupLabel />,
	item = <ContentListItem />,
	itemClass = '',
	itemClick = null,
	placeholderItem = <ContentListItemLoading />,
	placeholderItemCount = 10
} ) => {
	const [ requests ] = useState( [] )
	const appContext = useContext( AppContext )

	const loadItems = () => {
		requests.length && requests.pop().cancel()
		requests.push( dataLoader( data.length ) )
	}

	const renderItem = ( props, key ) => {
		return cloneElement( item, {
			className: itemClass,
			key,
			itemThumb,
			itemMeta,
			...props,
		} )
	}

	const renderItems = ( items ) => {
		return items.map( ( props, key ) => {
			if ( props.items ) {
				return (
					<Fragment key={ key }>
						{ cloneElement( groupLabel, { label: props.label } ) }
						{ renderItems( props.items ) }
					</Fragment>
				)
			}
			return renderItem( props, key )
		} )
	}

	const renderPlaceholderItems = () => {
		const count = data.length ? 1 : placeholderItemCount
		return Array( count ).fill().map( ( item, key ) => {
			return cloneElement( placeholderItem, {
				className: itemClass,
				key,
			} )
		} )
	}

	if ( ! data.length && ! dataHasMore ) {
		return <EmptyMessage>No Results Found</EmptyMessage>
	}

	return (
		<InfiniteScroll
			getScrollParent={ () => appContext.scrollParent.current }
			hasMore={ dataHasMore }
			loadMore={ loadItems }
			loader={ renderPlaceholderItems() }
			threshold={ 500 }
			useWindow={ false }
		>
<<<<<<< HEAD
		{ cloneElement( container, { className: containerClass }, renderItems( data ) ) }
=======
			{ cloneElement( container, {
					className: containerClass
				},
				data.map( ( props, key ) => {
					return cloneElement( item, {
						className: itemClass,
						onClick: itemClick,
						data: props,
						key,
					} )
				} )
			) }
>>>>>>> 931eb1bc
		</InfiniteScroll>
	)
}<|MERGE_RESOLUTION|>--- conflicted
+++ resolved
@@ -33,10 +33,9 @@
 	const renderItem = ( props, key ) => {
 		return cloneElement( item, {
 			className: itemClass,
+			onClick: itemClick,
+			data: props,
 			key,
-			itemThumb,
-			itemMeta,
-			...props,
 		} )
 	}
 
@@ -77,22 +76,7 @@
 			threshold={ 500 }
 			useWindow={ false }
 		>
-<<<<<<< HEAD
 		{ cloneElement( container, { className: containerClass }, renderItems( data ) ) }
-=======
-			{ cloneElement( container, {
-					className: containerClass
-				},
-				data.map( ( props, key ) => {
-					return cloneElement( item, {
-						className: itemClass,
-						onClick: itemClick,
-						data: props,
-						key,
-					} )
-				} )
-			) }
->>>>>>> 931eb1bc
 		</InfiniteScroll>
 	)
 }