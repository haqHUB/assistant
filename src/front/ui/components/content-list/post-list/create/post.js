import React, { Fragment, useContext, useState } from 'react'
import slug from 'slug'
import { __, _x, sprintf } from '@wordpress/i18n'
import { createPost } from 'utils/wordpress'
import { getSystemConfig } from 'store'
import { Button, Form, Icon, UIContext, StackContext, ViewContext } from 'components'
import { PostListDetail, PostParentSelect } from '../detail'

export const CreatePost = () => {
	const { contentTypes } = getSystemConfig()
	const { presentNotification } = useContext( UIContext )
	const { index, replace } = useContext( StackContext )
	const { type, labels, supports, isHierarchical, refreshList } = useContext( ViewContext )
	const [ creating, setCreating ] = useState( false )
	const [ post, setPost ] = useState( {
		post_type: type,
		post_title: '',
		post_name: '',
		post_excerpt: '',
		post_parent: '0',
	} )

	const onChange = e => {
		const { name, value } = e.currentTarget
		post[ name ] = value

		if ( 'post_title' === name ) {
			post.post_name = slug( value ).toLowerCase()
		}

		setPost( { ...post } )
	}

	const createClicked = e => {
		const { name } = e.currentTarget
		setCreating( true )
		createPost( post, response => {
			setCreating( false )
			if ( response.error ) {
				createError()
			} else {
				presentNotification( sprintf( _x( '%s Created!', 'Singular post type label.' ), labels.singular ) )
				refreshList()
				if ( 'create-edit' === name ) {
					window.open( response.editUrl )
				} else {
					replace( {
						label: contentTypes[ type ].labels.editItem,
						content: <PostListDetail />,
						appearance: 'form',
						shouldShowTitle: false,
<<<<<<< HEAD
						context: {
							refreshList,
							...response,
						},
					} )
=======
						context: response,
					}, index )
>>>>>>> 2108bb6c
				}
			}
		}, createError )
	}

	const createError = () => {
		setCreating( false )
		presentNotification(
			sprintf( _x( 'Error! %s not created.', 'Singular post type label.' ), labels.singular ),
			{ appearance: 'error' }
		)
	}

	return (
		<form>
			<Form.Item label={__( 'Title' )} labelFor="fl-asst-post-title" isRequired={true}>
				<input
					id="fl-asst-post-title"
					name="post_title"
					type="text"
					placeholder={__( 'My Great Title!' )}
					value={ post.post_title }
					onChange={onChange}
				/>
			</Form.Item>

			<Form.Item label={__( 'Slug' )} labelFor="fl-asst-post-slug">
				<input
					id="fl-asst-post-slug"
					name="post_name"
					type="text"
					placeholder={__( 'my-great-slug' )}
					value={ post.post_name }
					onChange={onChange}
				/>
			</Form.Item>

			{ isHierarchical &&
				<Form.Item label={__( 'Parent' )} labelFor="fl-asst-post-parent">
					<PostParentSelect
						type={ type }
						name='post_parent'
						id='fl-asst-post-parent'
						value={ post.post_parent }
						onChange={ onChange }
					/>
				</Form.Item>
			}

			{ supports.excerpt &&
				<Form.Item label={__( 'Excerpt' )} labelFor="fl-asst-post-excerpt">
					<textarea
						name='post_excerpt'
						id="fl-asst-post-excerpt"
						rows={6}
						value={ post.post_excerpt }
						onChange={onChange}
					/>
				</Form.Item>
			}

			<Form.Footer>
				{ creating &&
					<Button>{ __( 'Creating Draft' ) } &nbsp;<Icon name='small-spinner' /></Button>
				}
				{ ! creating &&
					<Fragment>
						<Button name="create" onClick={ createClicked }>{ __( 'Create Draft' ) }</Button>
						<Button name="create-edit" onClick={ createClicked }>{ __( 'Create & Edit' ) }</Button>
					</Fragment>
				}
			</Form.Footer>
		</form>
	)
}<|MERGE_RESOLUTION|>--- conflicted
+++ resolved
@@ -49,16 +49,11 @@
 						content: <PostListDetail />,
 						appearance: 'form',
 						shouldShowTitle: false,
-<<<<<<< HEAD
 						context: {
 							refreshList,
 							...response,
 						},
-					} )
-=======
-						context: response,
 					}, index )
->>>>>>> 2108bb6c
 				}
 			}
 		}, createError )
