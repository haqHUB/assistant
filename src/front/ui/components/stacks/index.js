--- conflicted
+++ resolved
@@ -5,18 +5,6 @@
 
 export const Stack = ( { children, className } ) => {
 
-<<<<<<< HEAD
-export const Stack = ( { children } ) => {
-	const classes = classname( {
-		'fl-asst-view-stack': true,
-	} )
-
-	const context = {
-		pushView: component => {},
-		popView: () => {},
-	}
-
-=======
 	const classes = classname( {
 		'fl-asst-view-stack': true,
 	}, className )
@@ -33,7 +21,6 @@
 		},
 	}
 
->>>>>>> beedb546
 	return (
 		<StackContext.Provider value={context}>
 			<div className={classes}>{children}</div>
