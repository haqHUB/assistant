--- conflicted
+++ resolved
@@ -1,4 +1,4 @@
-import React, { useState, useEffect, useRef } from 'react'
+import React, { useState, useEffect, createRef } from 'react'
 import classname from 'classnames'
 import posed from 'react-pose'
 import { StackContext } from 'components'
@@ -164,22 +164,14 @@
 					isRootView: 0 === i,
 					isCurrentView: 'present' === pose ? true : false,
 				}
-<<<<<<< HEAD
-				const context = Object.assign( {}, api, checks )
-				const props = Object.assign( {}, view )
-=======
-				const ref = useRef( null )
+				const ref = createRef()
 				const context = Object.assign( { ref }, api, checks )
->>>>>>> 9ffdd980
+				const props = Object.assign( { ref }, view )
 				view.className = 'fl-asst-stack-view'
 
 				return (
 					<StackContext.Provider key={i} value={context}>
-<<<<<<< HEAD
 						<StackView key={key} onPoseComplete={poseComplete} {...props} />
-=======
-						<StackView key={view.key} ref={ref} {...view} />
->>>>>>> 9ffdd980
 					</StackContext.Provider>
 				)
 			} ) }
