import React from 'react'
import classname from 'classnames'
import './style.scss'

export const TagGroup = ( { title, children, appearance, isDisabled } ) => {
	const classes = classname( {
		'fl-asst-tag-group': true,
		'fl-asst-tag-group-appearance-vibrant': 'vibrant' == appearance ? true : false,
		'fl-asst-tag-group-appearance-muted': 'muted' == appearance ? true : false,
		'fl-asst-tag-group-is-disabled': isDisabled,
	} )
	return (
		<div className={classes}>
			{ title && <div className="fl-asst-tag-group-title">{title}</div> }
			<div className="fl-asst-tag-group-content">{children}</div>
		</div>
	)
}

<<<<<<< HEAD
export const Tag = ({ children, onClick = () => {}, count, isSelected, isDisabled, href, target }) => {
	const classes = classname({
		'fl-asst-button' : true,
		'fl-asst-tag' : true,
		'is-selected' : isSelected,
		'is-disabled' : isDisabled,
	})
	if (href) {
		return (
			<a className={classes} href={href} target={target}>
				{children}
				{ count && <span className="fl-asst-tag-count">{count}</span> }
			</a>
		)
	} else {
		return (
			<button className={classes} onClick={onClick}>
				{children}
				{ count && <span className="fl-asst-tag-count">{count}</span> }
			</button>
		)
	}
=======
export const Tag = ( { children, onClick = () => {}, count, isSelected, isDisabled } ) => {
	const classes = classname( {
		'fl-asst-tag': true,
		'is-selected': isSelected,
		'is-disabled': isDisabled,
	} )

	return (
		<button className={classes} onClick={onClick}>
			{children}
			{ count && <span className="fl-asst-tag-count">{count}</span> }
		</button>
	)
>>>>>>> 3f40e4ea
}

export const TagGroupControl = ( { title, tags, value, appearance, onChange, isDisabled } ) => {
	return (
		<TagGroup title={title} appearance={appearance} isDisabled={isDisabled}>
			{ tags.map( ( tag, i ) => {
				const { label, count } = tag

				let isSelected = value == tag.value
				if ( Array.isArray( value ) ) {
					isSelected = JSON.stringify( value ) === JSON.stringify( tag.value )
				}

				return (
					<Tag
						key={i}
						count={count}
						onClick={() => onChange( tag.value )}
						isSelected={isSelected}
					>{label}</Tag>
				)
			} )}
		</TagGroup>
	)
}

export const ActionGroup = ({ actions = [], appearance }) => {
	return (
		<TagGroup appearance={appearance}>
		{ actions.map( (action, i) => {
			return (
				<Tag key={i} {...action}>{action.label}</Tag>
			)
		})}
		</TagGroup>
	)
}<|MERGE_RESOLUTION|>--- conflicted
+++ resolved
@@ -17,7 +17,6 @@
 	)
 }
 
-<<<<<<< HEAD
 export const Tag = ({ children, onClick = () => {}, count, isSelected, isDisabled, href, target }) => {
 	const classes = classname({
 		'fl-asst-button' : true,
@@ -40,21 +39,6 @@
 			</button>
 		)
 	}
-=======
-export const Tag = ( { children, onClick = () => {}, count, isSelected, isDisabled } ) => {
-	const classes = classname( {
-		'fl-asst-tag': true,
-		'is-selected': isSelected,
-		'is-disabled': isDisabled,
-	} )
-
-	return (
-		<button className={classes} onClick={onClick}>
-			{children}
-			{ count && <span className="fl-asst-tag-count">{count}</span> }
-		</button>
-	)
->>>>>>> 3f40e4ea
 }
 
 export const TagGroupControl = ( { title, tags, value, appearance, onChange, isDisabled } ) => {
