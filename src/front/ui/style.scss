--- conflicted
+++ resolved
@@ -84,9 +84,5 @@
         display: flex;
         flex-direction: column;
         position: relative;
-<<<<<<< HEAD
-        overflow: auto;
-=======
->>>>>>> 9ffdd980
     }
 }