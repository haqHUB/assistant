import { api as data } from './store'
import { api as ui } from './lib'
import { api as utils } from './utils'
import * as i18n from '@wordpress/i18n'

<<<<<<< HEAD
import * as http from 'shared-utils/http'
import * as cloud from 'shared-utils/cloud'

=======
>>>>>>> 3d4cc1b6
const fl = window.FL || {}
const asst = fl.Assistant || {}
const { registerApp } = data.getSystemActions()

const Assistant = {
	...asst,
	registerApp,
	__: i18n.__,
	i18n,
	data,
	ui,
	utils,
<<<<<<< HEAD
	http,
	cloud
=======
>>>>>>> 3d4cc1b6
}

window.FL = {
	...fl,
	Assistant,
}<|MERGE_RESOLUTION|>--- conflicted
+++ resolved
@@ -3,12 +3,8 @@
 import { api as utils } from './utils'
 import * as i18n from '@wordpress/i18n'
 
-<<<<<<< HEAD
-import * as http from 'shared-utils/http'
 import * as cloud from 'shared-utils/cloud'
 
-=======
->>>>>>> 3d4cc1b6
 const fl = window.FL || {}
 const asst = fl.Assistant || {}
 const { registerApp } = data.getSystemActions()
@@ -21,11 +17,7 @@
 	data,
 	ui,
 	utils,
-<<<<<<< HEAD
-	http,
 	cloud
-=======
->>>>>>> 3d4cc1b6
 }
 
 window.FL = {
