--- conflicted
+++ resolved
@@ -3,7 +3,7 @@
 import { api as utils } from './utils'
 import * as i18n from '@wordpress/i18n'
 
-import * as http from 'utils/http'
+import * as http from 'shared-utils/http'
 
 const fl = window.FL || {}
 const asst = fl.Assistant || {}
@@ -14,15 +14,10 @@
 	registerApp,
 	__: i18n.__,
 	i18n,
-<<<<<<< HEAD
 	data,
 	ui,
 	utils,
-=======
-	store,
-	lib,
 	http,
->>>>>>> c0691cf9
 }
 
 window.FL = {
