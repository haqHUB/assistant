<<<<<<< HEAD
import React from 'fl-react'
import { List, Button } from 'lib'
=======
import React, { useEffect, useState } from 'fl-react'
import { __ } from '@wordpress/i18n'
import { getUpdaterStore, getUpdaterActions, getUpdaterSelectors } from 'store'
import { Button, Icon } from 'shared-lib'
import { List } from 'lib'
>>>>>>> 442fcb29

export const Updates = ( {
	getItemProps = ( item, defaultProps ) => defaultProps,
	query = {
		updateType: 'all',
	},
	...rest,
} ) => {
	return (
		<List.WordPress
			type={ 'updates' }
			query={ query }
			isListSection={ item => 'undefined' !== typeof item.items }
			getSectionItems={ section => section.items }
			getItemProps={ ( item, defaultProps, isSection ) => {
				if ( isSection ) {
					return {
						...defaultProps,
						label: item.label
					}
				}

				const Extras = () => {
					const updater = getUpdaterStore()
					const { setUpdateQueueItem } = getUpdaterActions()
					const { getQueuedUpdate } = getUpdaterSelectors()
					const [ updating, setUpdating ] = useState( !! getQueuedUpdate( item.key ) )

					useEffect( () => {
						const unsubscribe = updater.subscribe( () => {
							if ( ! getQueuedUpdate( item.key ) ) {
								setUpdating( false )
							} else {
								setUpdating( true )
							}
						} )
						return () => unsubscribe()
					}, [] )

					return (
						<div className="fl-asst-item-extras" onClick={ e => e.stopPropagation() }>
							<div className="fl-asst-item-extras-left">
								{ updating &&
									<Button tabIndex="-1">
										{__( 'Updating...' )}
									</Button>
								}
								{ ! updating &&
									<Button tabIndex="-1" onClick={ () => setUpdateQueueItem( item ) }>
										{__( 'Update' )}
									</Button>
								}
							</div>
						</div>
					)
				}

				return getItemProps( item, {
					...defaultProps,
					label: item.title,
					description: item.meta,
					thumbnail: item.thumbnail,
<<<<<<< HEAD
					accessory: () => <Button>Update</Button>
=======
					extras: props => <Extras { ...props } />,
>>>>>>> 442fcb29
				} )
			} }
			{ ...rest }
		/>
	)
}<|MERGE_RESOLUTION|>--- conflicted
+++ resolved
@@ -1,13 +1,7 @@
-<<<<<<< HEAD
-import React from 'fl-react'
-import { List, Button } from 'lib'
-=======
 import React, { useEffect, useState } from 'fl-react'
 import { __ } from '@wordpress/i18n'
 import { getUpdaterStore, getUpdaterActions, getUpdaterSelectors } from 'store'
-import { Button, Icon } from 'shared-lib'
-import { List } from 'lib'
->>>>>>> 442fcb29
+import { List, Button, Icon } from 'lib'
 
 export const Updates = ( {
 	getItemProps = ( item, defaultProps ) => defaultProps,
@@ -70,11 +64,7 @@
 					label: item.title,
 					description: item.meta,
 					thumbnail: item.thumbnail,
-<<<<<<< HEAD
-					accessory: () => <Button>Update</Button>
-=======
 					extras: props => <Extras { ...props } />,
->>>>>>> 442fcb29
 				} )
 			} }
 			{ ...rest }
