import React, { useMemo } from 'fl-react'
import { __ } from '@wordpress/i18n'
import { Page, Nav, Button, Form } from 'lib'
import { getSystemConfig } from 'store'
import { getWpRest } from 'shared-utils/wordpress'
import { createSlug } from 'shared-utils/url'
import { getPostActions } from './actions'
import { setParentOptions } from './parent'

export const Post = ( { location, match, history } ) => {
	const { contentTypes, contentStatus } = getSystemConfig()

	const defaultItem = {
		author: null,
		bbBranding: null,
		bbCanEdit: true,
		bbEditUrl: null,
		bbIsEnabled: null,
		isFavorite: false,
		commentsAllowed: null,
		content: null,
		date: null,
		editUrl: null,
		id: null,
		meta: null,
		parent: 0,
		slug: null,
		status: null,
		thumbnail: null,
		title: null,
		type: 'post',
		url: null,
		visibility: 'Public',
	}

	let item = defaultItem
	if ( 'undefined' !== typeof location.state && 'undefined' !== typeof location.state.item ) {
		item = { ...defaultItem, ...location.state.item }
	}

	const config = {
		id: {
			label: __( 'ID' ),
		},
		title: {
			label: __( 'Title' ),
			id: 'post_title',
			onChange: ( { value, setValue } ) => {
				setValue( 'slug', value )
			}
		},
		slug: {
			label: __( 'Slug' ),
			id: 'post_name',
			sanitize: createSlug,
		},
		url: {
			label: __( 'URL' ),
			id: 'post_url',
		},
		status: {
			label: __( 'Status' ),
			labelPlacement: 'beside',
			sanitize: value => contentStatus[ value ] ? contentStatus[ value ] : value,
		},
		visibility: {
			label: __( 'Visibility' ),
			labelPlacement: 'beside',
			id: 'post_visibility',
			options: {
				'public': __( 'Public' ),
				'private': __( 'Private' ),
				'protected': __( 'Protected' ),
			},
<<<<<<< HEAD
			onChange: ( { value, setIsVisible } ) => {
				setIsVisible( 'password', 'protected' == value )
=======
			onChange: ( { value, setValue, setIsVisible } ) => {
				switch ( value ) {
					case 'public':
					case 'protected':
						setValue( 'status', 'publish' )
						break
					case 'private':
						setValue( 'status', 'private' )
						break
				}
				setIsVisible( 'password', value == 'protected' )
>>>>>>> 97701c9d
			}
		},
		password: {
			label: __( 'Password' ),
			labelPlacement: 'beside',
			id: 'post_password',
			isVisible: 'protected' == item.visibility,
		},
		date: {
			label: __( 'Publish Date' ),
			labelPlacement: 'beside',
<<<<<<< HEAD
			id: 'post_parent',
			isVisible: contentTypes[ item.type ].isHierarchical,
			options: ( { setOptions } ) => {
				return setParentOptions( item.type, setOptions )
			},
=======
>>>>>>> 97701c9d
		},
		tags: {
			label: __( 'Tags' ),
			value: [
				{ id: 4, label: __( 'WordPress' ), onRemove: () => {} },
				{ id: 5, label: __( 'Best Posts' ), onRemove: () => {} },
				{ id: 6, label: __( 'Hot Dogs' ), onRemove: () => {} },
			]
		},
		excerpt: {
			id: 'post_excerpt',
			type: 'textarea',
		},
		commentsAllowed: {
			label: __( 'Allow Comments' ),
			labelPlacement: 'beside',
		},
		pingbacksAllowed: {
			label: __( 'Allow Pingbacks' ),
			labelPlacement: 'beside',
		},
		template: {
			label: __( 'Template' ),
			labelPlacement: 'beside',
			options: {
				'default': 'Default',
			},
		},
		parent: {
			label: __( 'Parent' ),
			labelPlacement: 'beside',
			id: 'post_parent',
			isVisible: contentTypes[ item.type ].isHierarchical,
			options: ( { state, setOptions } ) => {
				return setParentOptions( item.type, setOptions )
			},
		},
		order: {
			label: __( 'Order' ),
			labelPlacement: 'beside',
			id: 'menu_order',
		},
		actions: {
			value: args => getPostActions( { history, ...args } ),
		},
		labels: {
			label: __( 'Labels' ),
			id: 'post_labels',
			value: () => [
				{ id: 4, label: __( 'Red' ), color: 'red', onRemove: () => {} },
				{ id: 5, label: __( 'Blue' ), color: 'blue', onRemove: () => {} },
				{ id: 6, label: __( 'Needs SEO' ), color: 'green', onRemove: () => {} },
				{ id: 7, label: __( 'This is Stupid' ), color: 'orange', onRemove: () => {} },
			],
		}
	}

	const onSubmit = ( { changed, ids, setValue } ) => {
		const wpRest = getWpRest()
		const data = {}
		const keyMap = ids

		for ( let key in changed ) {
			if ( ! keyMap[ key ] ) {
				continue
			}
			data[ keyMap[ key ] ] = changed[ key ]
		}

		if ( data.post_visibility ) {
			switch ( data.post_visibility ) {
				case 'public':
					data['post_status'] = 'publish'
					data['post_password'] = ''
					break;
				case 'private':
					data['post_status'] = 'private'
					data['post_password'] = ''
					break;
				case 'protected':
					data['post_status'] = 'publish'
					break
			}
		}

		const handleError = error => {
			setIsSubmitting( false )
			alert( __( 'Error: Changes not published! Please try again.' ) )
			if ( error ) {
				console.log( error ) // eslint-disable-line no-console
			}
		}

		wpRest.posts().update( item.id, 'data', data ).then( response => {
			const { data } = response
			if ( data.error ) {
				handleError()
			} else {
				setValue( 'url', data.post.url )
				setIsSubmitting( false )
				alert( __( 'Changes published!' ) )
			}
		} ).catch( error => {
			handleError( error )
		} )
	}

	// Setup Form Hook
	const {
		values,
		form, // Spread this into the <Form> component
		useFormContext,
		hasChanges,
		resetForm, // Function to revert back to last committed values
		submitForm,
		setIsSubmitting,
<<<<<<< HEAD
	} = Form.useForm(
		{
			...getFormConfig( item )
		},
		{
			onSubmit: ( { changed, ids } ) => {
				const wpRest = getWpRest()
				const data = {}
				const keyMap = ids

				for ( let key in changed ) {
					if ( ! keyMap[ key ] ) {
						continue
					}
					data[ keyMap[ key ] ] = changed[ key ]
				}

				if ( data.post_visibility ) {
				    switch ( data.post_visibility ) {
				        case 'public':
				            data['post_status'] = 'publish'
				            data['post_password'] = ''
				            break
				        case 'private':
				            data['post_status'] = 'private'
				            data['post_password'] = ''
				            break
				        case 'protected':
				            data['post_status'] = 'publish'
				            break
				    }
				}

				const handleError = error => {
					setIsSubmitting( false )
					alert( __( 'Error: Changes not published! Please try again.' ) )
					if ( error ) {
						console.log( error ) // eslint-disable-line no-console
					}
				}

				wpRest.posts().update( item.id, 'data', data ).then( response => {
					const { data } = response
					if ( data.error ) {
						handleError()
					} else {
						setIsSubmitting( false )
						alert( __( 'Changes published!' ) )
					}
				} ).catch( error => {
					handleError( error )
				} )
			},
		},
		item,
	)

=======
	} = Form.useForm( config, { onSubmit }, item )
>>>>>>> 97701c9d

	// Setup Tab Handling
	const tabs = [
		{
			path: match.url,
			label: __( 'General' ),
			exact: true,
			component: () => (
				<Page.RegisteredSections
					location={ { type: 'post' } }
					data={ sectionData }
				/>
			),
		},
		{
			path: match.url + '/comments',
			label: __( 'Comments' ),
			component: () => (
				<Page.RegisteredSections
					location={ { type: 'post', tab: 'comments' } }
					data={ sectionData }
				/>
			),
		},
	]
	const setTab = path => history.replace( path, location.state )

	/*
	This stuff only gets passed to each section once. Sections are memo-ized so they only render on mount. After that, use Form.Context to update section content.
	*/
	const sectionData = {
		post: item,
		useForm: useFormContext, // Rename
	}

	const Footer = () => {
		return (
            <>
				<Page.Toolbar>
					<Button
						onClick={ resetForm }
					>{__( 'Cancel' )}</Button>

					<div style={ { flex: '1 1 auto', margin: 'auto' } } />

					<Button type="submit" onClick={ submitForm } >{__( 'Publish' )}</Button>
				</Page.Toolbar>
            </>
		)
	}

	return (
		<Page
			title={ contentTypes[ item.type ].labels.editItem }
			shouldPadSides={ false }
			footer={ hasChanges && <Footer /> }
		>

			<Page.TitleCard
				title={ values.title }
				style={ {
					marginBottom: 'var(--fl-asst-inner-space)'
				} }
			/>

			{ useMemo( () => (
				<Page.Pad
					className="fl-asst-stick-to-top"
					style={ {
						display: 'flex',
						justifyContent: 'center',
						flexShrink: 0,
						padding: 0,
					} }
				>
					<Button.Group appearance="tabs">
						{ tabs.map( ( { label, path }, i ) => (
							<Button key={ i }
								onClick={ () => setTab( path ) }
								isSelected={ path === location.pathname }
							>{label}</Button>
						) )}
					</Button.Group>
				</Page.Pad>
			), [ location.pathname ] )}

			<Form { ...form }>

				{ useMemo( () => (
					<Nav.Switch>
						{ tabs.map( ( tab, i ) => <Nav.Route key={ i } { ...tab } /> ) }
					</Nav.Switch>
				), [] )}
			</Form>

		</Page>
	)
}<|MERGE_RESOLUTION|>--- conflicted
+++ resolved
@@ -72,10 +72,6 @@
 				'private': __( 'Private' ),
 				'protected': __( 'Protected' ),
 			},
-<<<<<<< HEAD
-			onChange: ( { value, setIsVisible } ) => {
-				setIsVisible( 'password', 'protected' == value )
-=======
 			onChange: ( { value, setValue, setIsVisible } ) => {
 				switch ( value ) {
 					case 'public':
@@ -87,7 +83,6 @@
 						break
 				}
 				setIsVisible( 'password', value == 'protected' )
->>>>>>> 97701c9d
 			}
 		},
 		password: {
@@ -99,14 +94,6 @@
 		date: {
 			label: __( 'Publish Date' ),
 			labelPlacement: 'beside',
-<<<<<<< HEAD
-			id: 'post_parent',
-			isVisible: contentTypes[ item.type ].isHierarchical,
-			options: ( { setOptions } ) => {
-				return setParentOptions( item.type, setOptions )
-			},
-=======
->>>>>>> 97701c9d
 		},
 		tags: {
 			label: __( 'Tags' ),
@@ -223,67 +210,7 @@
 		resetForm, // Function to revert back to last committed values
 		submitForm,
 		setIsSubmitting,
-<<<<<<< HEAD
-	} = Form.useForm(
-		{
-			...getFormConfig( item )
-		},
-		{
-			onSubmit: ( { changed, ids } ) => {
-				const wpRest = getWpRest()
-				const data = {}
-				const keyMap = ids
-
-				for ( let key in changed ) {
-					if ( ! keyMap[ key ] ) {
-						continue
-					}
-					data[ keyMap[ key ] ] = changed[ key ]
-				}
-
-				if ( data.post_visibility ) {
-				    switch ( data.post_visibility ) {
-				        case 'public':
-				            data['post_status'] = 'publish'
-				            data['post_password'] = ''
-				            break
-				        case 'private':
-				            data['post_status'] = 'private'
-				            data['post_password'] = ''
-				            break
-				        case 'protected':
-				            data['post_status'] = 'publish'
-				            break
-				    }
-				}
-
-				const handleError = error => {
-					setIsSubmitting( false )
-					alert( __( 'Error: Changes not published! Please try again.' ) )
-					if ( error ) {
-						console.log( error ) // eslint-disable-line no-console
-					}
-				}
-
-				wpRest.posts().update( item.id, 'data', data ).then( response => {
-					const { data } = response
-					if ( data.error ) {
-						handleError()
-					} else {
-						setIsSubmitting( false )
-						alert( __( 'Changes published!' ) )
-					}
-				} ).catch( error => {
-					handleError( error )
-				} )
-			},
-		},
-		item,
-	)
-
-=======
 	} = Form.useForm( config, { onSubmit }, item )
->>>>>>> 97701c9d
 
 	// Setup Tab Handling
 	const tabs = [
