import React, { Children, useState } from 'react'
import classname from 'classnames'
import { __ } from '@wordpress/i18n'
import { ToggleLayer } from 'react-laag'
import ResizeObserver from 'resize-observer-polyfill'
import { Button, Icon } from '../../'
import { RadioGroupItem } from './items'
import './style.scss'

const Filter = ( { className, children, ...rest } ) => {
	const [ showAll, setShowAll ] = useState( false )
	const hasMore = 3 < Children.count( children )

	const classes = classname( {
		'fl-asst-filter': true,
	}, className )

	const style = {
		display: 'grid',
		gridTemplateColumns: 'repeat(3, 1fr)',
		gridAutoRows: 'minmax(40px, 50px)',
		gridGap: 'var(--fluid-sm-space)'
	}

	return (
<<<<<<< HEAD
		<ul className={ classes } style={ style }>
			<li>Child</li>
			<li>Child</li>
			<li>Child</li>
			<li>Child</li>
			<li>Child</li>
		</ul>
=======
		<>
			<ul className={ classes } style={ style } { ...rest }>
				{ Children.map( children, ( child, i ) => {

					if ( hasMore && ! showAll ) {
						return 2 < i ? null : child
					}
					return child
				} ) }
			</ul>
			{ hasMore && (
				<div className="fl-asst-filter-more">
					<Button
						appearance="transparent"
						status="primary"
						title={ __( 'More Options' ) }
						onClick={ () => setShowAll( ! showAll ) }
					>
						<svg width="40" height="4" viewBox="0 0 40 4" version="1.1" xmlns="http://www.w3.org/2000/svg">
							<path d="M2,2 L38,2" stroke="currentColor" strokeWidth="4" strokeLinecap="round" />
						</svg>
					</Button>
				</div>
			)}
		</>
>>>>>>> cae94c8f
	)
}

const Item = ( { title, subtitle, children } ) => {
	const [ isOpen, setIsOpen ] = useState( false )
	const toggle = () => setIsOpen( ! isOpen )

	return (
		<li className="fl-asst-filter-item">
			<ToggleLayer
				isOpen={ isOpen }
				ResizeObserver={ResizeObserver}
				placement={ {
					anchor: 'BOTTOM_LEFT',
					possibleAnchors: [ 'BOTTOM_LEFT', 'BOTTOM_RIGHT' ],
					triggerOffset: 4,
					autoAdjust: true,
				} }
				onOutsideClick={ () => setIsOpen( false ) }
				renderLayer={ ( { layerProps, isOpen } ) => {

					if ( ! children ) {
						return null
					}

					return isOpen && (
						<div
							{ ...layerProps }
							className={ classname( 'fl-asst-filter-menu', layerProps.className ) }
						>{children}</div>
					)
				} }
			>
				{( { triggerRef } ) => (
					<Button
						ref={ triggerRef }
						onClick={ toggle }
						className="fl-asst-filter-button"
						status="primary"
					>
						<span className="fl-asst-filter-button-content">
							<span className="fl-asst-filter-button-title">{title}</span>
							{ subtitle && <span className="fl-asst-filter-button-subtitle">{subtitle}</span> }
						</span>
						<span className="fl-asst-filter-button-caret">
							<Icon.DownCaretSmall />
						</span>
					</Button>
				)}
			</ToggleLayer>
		</li>
	)
}

Filter.Item = Item
Filter.Item.displayName = 'Filter.Item'

const ButtonItem = ( { children, className, ...rest } ) => {
	const classes = classname( 'fl-asst-filter-button', className )
	return (
		<li className="fl-asst-filter-item">
			<Button status="primary" className={ classes } { ...rest }>{children}</Button>
		</li>
	)
}

Filter.Button = ButtonItem
Filter.Button.displayName = 'Filter.Button'

Filter.RadioGroupItem = RadioGroupItem
Filter.RadioGroupItem.displayName = 'Filter.RadioGroupItem'

export default Filter<|MERGE_RESOLUTION|>--- conflicted
+++ resolved
@@ -23,15 +23,6 @@
 	}
 
 	return (
-<<<<<<< HEAD
-		<ul className={ classes } style={ style }>
-			<li>Child</li>
-			<li>Child</li>
-			<li>Child</li>
-			<li>Child</li>
-			<li>Child</li>
-		</ul>
-=======
 		<>
 			<ul className={ classes } style={ style } { ...rest }>
 				{ Children.map( children, ( child, i ) => {
@@ -57,7 +48,6 @@
 				</div>
 			)}
 		</>
->>>>>>> cae94c8f
 	)
 }
 
