import React, { createContext } from 'react'
import classname from 'classnames'
import { useForm } from './use-form'
import { useFormData } from './use-form-data'
import { useFormData_Deprecated } from './use-form-data-deprecated' // Deprecated
import { useFormState_Deprecated } from './use-form-state-deprecated' // Deprecated
import { Section, Item, Footer } from './parts'
import { Test } from './tests'
import './style.scss'

import {
	ActionsItem,
	CheckboxItem,
	LabelsItem,
	PlainTextItem,
	SelectItem,
	SuggestItem,
	TaxonomyTermsItem,
	ParentTermItems,
	TextItem,
	TextareaItem,
	UrlItem,
<<<<<<< HEAD
	CalenderItem
=======
	ImageItem,
	ButtonItem
>>>>>>> 8533269d
} from './items'

export const Form = ( {
	className,
	context = Form.defaults,
	onSubmit = e => e.preventDefault(),
	additionalClasses, /* used by form hook */
	...rest
} ) => {

	const classes = classname( {
		'fl-asst-form': true,
	}, className, additionalClasses )

	return (
		<Form.Context.Provider value={ context }>
			<form className={ classes } onSubmit={ onSubmit } { ...rest } />
		</Form.Context.Provider>
	)
}

/* ------ Form System Setup ------ */
Form.defaults = {}

Form.Context = createContext( Form.defaults )
Form.Context.displayName = 'Form.Context'

/* ------ Form Hooks ------ */
Form.useForm = useForm
Form.useFormData = useFormData
Form.useFormData_Deprecated = useFormData_Deprecated
Form.useFormState_Deprecated = useFormState_Deprecated

/* ------ Form Part Components ------ */
Form.Section = Section
Form.Section.displayName = 'Form.Section'

Form.Item = Item
Form.Item.displayName = 'Form.Item'

Form.Footer = Footer
Form.Footer.displayName = 'Form.Footer'

Form.Section = Section
Form.Section.displayName = 'Form.Section'

/* ------ Form Item Components ------ */
Form.ActionsItem = ActionsItem
Form.ActionsItem.displayName = 'Form.ActionsItem'

Form.CheckboxItem = CheckboxItem
Form.CheckboxItem.displayName = 'Form.CheckboxItem'

Form.LabelsItem = LabelsItem
Form.LabelsItem.displayName = 'Form.LabelsItem'

Form.PlainTextItem = PlainTextItem
Form.PlainTextItem.displayName = 'Form.PlainTextItem'

Form.SelectItem = SelectItem
Form.SelectItem.displayName = 'Form.SelectItem'

Form.SuggestItem = SuggestItem
Form.SuggestItem.displayName = 'Form.SuggestItem'

Form.TaxonomyTermsItem = TaxonomyTermsItem
Form.TaxonomyTermsItem.displayName = 'Form.TaxonomyTermsItem'

Form.TextItem = TextItem
Form.TextItem.displayName = 'Form.TextItem'

Form.TextareaItem = TextareaItem
Form.TextareaItem.displayName = 'Form.TextareaItem'

Form.UrlItem = UrlItem
Form.UrlItem.displayName = 'Form.UrlItem'

Form.ParentTermItems = ParentTermItems
Form.ParentTermItems.displayName = 'Form.ParentTermItems'

<<<<<<< HEAD
Form.CalenderItem = CalenderItem
Form.CalenderItem.displayName = 'Form.CalenderItem'
=======
Form.ImageItem = ImageItem
Form.ImageItem.displayName = 'Form.ImageItem'

Form.ButtonItem = ButtonItem
Form.ButtonItem.displayName = 'Form.ButtonItem'
>>>>>>> 8533269d

/* ------ Form Testing Components ------ */
Form.Test = Test
Form.Test.displayName = 'Form.Test'<|MERGE_RESOLUTION|>--- conflicted
+++ resolved
@@ -20,12 +20,9 @@
 	TextItem,
 	TextareaItem,
 	UrlItem,
-<<<<<<< HEAD
+	ImageItem,
+	ButtonItem,
 	CalenderItem
-=======
-	ImageItem,
-	ButtonItem
->>>>>>> 8533269d
 } from './items'
 
 export const Form = ( {
@@ -106,16 +103,14 @@
 Form.ParentTermItems = ParentTermItems
 Form.ParentTermItems.displayName = 'Form.ParentTermItems'
 
-<<<<<<< HEAD
-Form.CalenderItem = CalenderItem
-Form.CalenderItem.displayName = 'Form.CalenderItem'
-=======
 Form.ImageItem = ImageItem
 Form.ImageItem.displayName = 'Form.ImageItem'
 
 Form.ButtonItem = ButtonItem
 Form.ButtonItem.displayName = 'Form.ButtonItem'
->>>>>>> 8533269d
+
+Form.CalenderItem = CalenderItem
+Form.CalenderItem.displayName = 'Form.CalenderItem'
 
 /* ------ Form Testing Components ------ */
 Form.Test = Test
