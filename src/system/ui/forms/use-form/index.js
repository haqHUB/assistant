--- conflicted
+++ resolved
@@ -170,12 +170,9 @@
 		'textarea': Form.TextareaItem,
 		'url': Form.UrlItem,
 		'parent-terms': Form.ParentTermItems,
-<<<<<<< HEAD
+		'image': Form.ImageItem,
+		'button': Form.ButtonItem,
 		'calender' : Form.CalenderItem
-=======
-		'image': Form.ImageItem,
-		'button': Form.ButtonItem
->>>>>>> 8533269d
 	}
 	let Component = Form.TextItem
 
