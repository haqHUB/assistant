--- conflicted
+++ resolved
@@ -27,11 +27,8 @@
 export * from './controls'
 export * from './forms'
 export * from './table'
-<<<<<<< HEAD
 export * from './message'
-=======
 export { Layout }
->>>>>>> 55447185
 
 // Export public API for use inside other bundles - import from 'assistant/ui'
 export const api = {
