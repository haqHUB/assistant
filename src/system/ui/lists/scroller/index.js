--- conflicted
+++ resolved
@@ -52,14 +52,11 @@
 	items = [],
 	hasMoreItems = true,
 	loadItems = () => {},
-<<<<<<< HEAD
+	before,
+	after,
 	isListSection = item => 'undefined' !== typeof item.items,
 	getSectionItems = section => section.items,
-=======
-	before,
-	after,
 	scrollerClassName,
->>>>>>> cae94c8f
 	...rest
 } ) => {
 	const scrollRef = useRef()
@@ -88,19 +85,9 @@
 	const classes = classname( 'fl-asst-list-scroller fl-asst-scroller', scrollerClassName )
 
 	return (
-<<<<<<< HEAD
-		<div className="fl-asst-list-scroller fl-asst-scroller" ref={ scrollRef }>
-			<List
-				items={ items }
-				isListSection={ isListSection }
-				getSectionItems={ getSectionItems }
-				{ ...rest }
-			/>
-=======
 		<div className={ classes } ref={ scrollRef }>
 			{before}
 			<List items={ items } { ...rest } />
->>>>>>> cae94c8f
 			{ isFetching &&
 				<List.Loading />
 			}
