--- conflicted
+++ resolved
@@ -87,24 +87,15 @@
 		<div className={ classes } ref={ scrollRef }>
 			{before}
 			<List items={ items } { ...rest } />
-<<<<<<< HEAD
-			{ isFetching &&
-				<List.Loading />
-			}
-			{ ! isFetching && ! hasMoreItems && ! itemsCount &&
-				<List.NoResultsMessage />
-			}
-=======
 			<div style={{ minHeight: 100 }}>
 				{ isFetching && <List.Loading /> }
 				{ ! isFetching && ! hasMoreItems && ! items.length &&
 					<List.NoResultsMessage />
 				}
-				{ ! hasMoreItems && items.length && (
+				{ isFetching && ! hasMoreItems && items.length && (
 					<List.EndMessage />
 				)}
 			</div>
->>>>>>> 31daecdb
 			{after}
 		</div>
 	)
