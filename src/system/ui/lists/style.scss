.fl-asst {
    .fl-asst-list {
        display: flex;
        flex-direction: column;
        max-width: 100%;
        margin: 0;

        &.fl-asst-horizontal-list {
            flex-direction: row;
            overflow-x: auto;
            overflow-y: hidden;

            &::-webkit-scrollbar {
                display: none;
            }
        }

        .fl-asst-list-item {
            position: relative;
            flex: 0 0 auto;
            display: flex;
            flex-direction: row;
            transition-property: background;
            transition-duration: .15s;
            -moz-user-select: none;
            user-select: none;

            &:hover {
                background-color: var(--fl-asst-secondary-surface-background);
            }

            &:focus,
            &:focus-within {
                background-color: var(--fl-asst-secondary-surface-background);
                outline: none;
                box-shadow: inset 3px 0px 0px 0px var(--fl-asst-surface-color);
                z-index: 1;
            }

            .fl-asst-list-item-selector {
                box-sizing:border-box;
                padding: 0 5px;
                flex: 0 0 32px;
                display: flex;
                justify-content: center;
                align-items: center;
            }

            &.fl-asst-is-transitioning {
                opacity: .8;
                pointer-events: none;
                background: var(--fl-asst-secondary-surface-background);
            }
            &.fl-asst-is-trashed {
                background: var(--fl-asst-secondary-surface-background);

                button {
                    background: var(--fl-asst-surface-background);
                }
            }
            &.fl-asst-is-clickable {
                cursor: pointer;
            }

            &.fl-asst-is-current-page {
                background: var(--fluid-alert-background);
                box-shadow: inset 3px 0px 0px var(--fluid-alert-color);
                color: var(--fluid-alert-color);
            }
        }

        &.fl-asst-user-list {
            .fl-asst-list-item-thumbnail {
                border-radius: 50%;
            }
        }
    }
    .fl-asst-brightness-dark .fl-asst-list .fl-asst-list-item {
        --fl-asst-list-item-shadow-color: var(--fl-asst-secondary-surface-background);

        &:hover,
        &:focus,
        &:focus-within {
            background: var(--fl-asst-secondary-surface-background);

            .fl-asst-list-item-thumbnail {
                background-color: var(--fl-asst-surface-background);
            }
        }
        &:hover {
            box-shadow: none;
        }
    }

    // Default Item Component
    .fl-asst-list-item-content-info {
        flex: 1 1 auto;
        display: flex;
        flex-direction: column;
        min-height: 36px;
        padding: 15px 0;
        border-bottom: 1px solid var(--fl-asst-secondary-surface-background);

        .fl-asst-list-item-default-content-row {
            display: flex;
            flex-direction: row;
            align-items: center;
            padding: 0 var(--fl-asst-outer-space);
        }
        .fl-asst-list-item-extras {
            padding: var(--fl-asst-tiny-space) var(--fl-asst-outer-space) 0;
        }
    }
    .fl-asst-list-item-subject {
        display: flex;
        flex-direction: column;
        flex: 1 1 auto;
        justify-content: center;
    }
    .fl-asst-list-item-title {
        flex: 1 1 auto;
        display: flex;
        flex-direction: row;
        align-items: center;
        line-height: 1.3;
        font-weight: 600;
        word-break: break-word;
    }
    .fl-asst-list-item-description {
        font-size: 12px;
        line-height: 1.5;
        word-break: break-word;
    }
    .fl-asst-list-item-thumbnail {
        flex: 0 0 auto;
        margin-right: var(--fl-asst-inner-space);
        width: 60px;
        height: 60px;
        display: flex;
        justify-content: center;
        align-items: center;
        background-color: var(--fl-asst-secondary-surface-background);
        border-radius: 3px;
        overflow: hidden;

        &.fl-asst-transparent {
            background: transparent;
        }

        &.fl-asst-thumbnail-size-med {
            width: 50px;
            height: 50px;

            &.fl-asst-round {
                border-radius: 60px;
            }
        }

        &.fl-asst-thumbnail-size-sm {
            width: 30px;
            height: 30px;

            &.fl-asst-round {
                border-radius: 30px;
            }
        }

        img {
            display: block;
            width: 100%;
            height: 100%;
            object-fit: cover;
        }
        .fl-asst-list-item-color-thumbnail {
            width: 30px;
            height: 30px;
            border-radius: 50%;
        }
    }

    .fl-asst-list-item-accessory {
        flex: 0 0 auto;
    }

    .fl-asst-item-extras {
        box-sizing: border-box;
        flex-direction: row;
        flex-wrap: wrap;
        display: flex;
        justify-content: space-evenly;
        pointer-events: none;
        z-index: 1;

        opacity: 0;
        height:0;

        transition-property: opacity, height, transform;
        transition-delay: 0s;
        transition-duration: 0s;

        button, a {
            flex: 0 0 auto;
            font-size: 12px;
            padding: var(--fl-asst-tiny-space);
            background: transparent;

            &:hover {
                background: var(--fl-asst-surface-background);
            }
            &:focus {
                background: var(--fl-asst-surface-background);
            }
        }
<<<<<<< HEAD

        .fl-asst-item-extras-left {
            flex: 1 1 auto;
            display: inline-flex;
            flex-direction: row;

            button {
                padding: 0 5px;
            }
        }
        .fl-asst-item-extras-right {
            flex: 0 0 auto;
            display: inline-flex;
            flex-direction: row;
            align-self: flex-end;
        }

		.fl-asst-is-favorite {
			color: var(--fl-asst-bookmark-color);
		}
	}
=======
    }
>>>>>>> 55447185

    // Marks
    .fl-asst-list-item-marks {
        position: absolute;
        top:0;
        left:0;
        right:0;
        height: 25px;
        display: flex;
        flex-direction: row;
        justify-content: flex-end;
        align-items: center;
        padding: 0 2px;
        pointer-events: none;

        .fl-asst-list-item-mark {
            font-size: 10px;
            font-weight: bold;
            text-transform: uppercase;
            padding: 0 5px;

            .fl-asst-list-item-color-mark {
                display: flex;
                flex: 0 0 auto;
                height: 9px;
                width: 9px;
                background: var(--fl-asst-blue);
                border-radius: 50%;
                pointer-events: auto;
            }
        }
    }

    .fl-asst-list-item:hover,
    .fl-asst-list-item:focus,
    .fl-asst-list-item:focus-within {

        .fl-asst-list-item-thumbnail {
            background-color: var(--fl-asst-surface-background);
        }
        .fl-asst-item-extras {
            opacity: 1;
            height: 32px;
            pointer-events: auto;
        }
    }
    .fl-asst-list-item:hover {
        .fl-asst-item-extras {
            transition-delay: .75s;
            transition-duration: .25s;
        }
    }

    .fl-asst-section.fl-asst-list-section {
        .fl-asst-section-content {
            grid-gap: 0;

            .fl-asst-list {
                margin:0;
            }
        }
    }

	.fl-asst-list-section-footer {
		padding: var(--fl-asst-tiny-space) var(--fl-asst-outer-space) var(--fl-asst-outer-space);
	}
}<|MERGE_RESOLUTION|>--- conflicted
+++ resolved
@@ -211,7 +211,6 @@
                 background: var(--fl-asst-surface-background);
             }
         }
-<<<<<<< HEAD
 
         .fl-asst-item-extras-left {
             flex: 1 1 auto;
@@ -232,10 +231,7 @@
 		.fl-asst-is-favorite {
 			color: var(--fl-asst-bookmark-color);
 		}
-	}
-=======
-    }
->>>>>>> 55447185
+
 
     // Marks
     .fl-asst-list-item-marks {
@@ -302,4 +298,5 @@
 	.fl-asst-list-section-footer {
 		padding: var(--fl-asst-tiny-space) var(--fl-asst-outer-space) var(--fl-asst-outer-space);
 	}
+}
 }