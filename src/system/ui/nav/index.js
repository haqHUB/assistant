import React, { useContext } from 'react'
import { Button, Icon } from 'ui'
import { Nav as FLUID_Nav } from 'fluid/ui'

const Nav = { ...FLUID_Nav }

<<<<<<< HEAD
Nav.Tabs = ( { tabs = [], moreBtn = true } ) => {
	const { path, history } = useContext( Nav.Context )
=======
Nav.Tabs = ( { tabs = [] } ) => {
	const nav = useContext( Nav.Context )
	const { location, history } = useContext( Nav.Context )
>>>>>>> 2552ded9
	return (
		<>
			<Button.Group appearance="tabs">
				{ tabs.map( ( tab, i ) => {
					return (
						<Button
							key={ i }
							isSelected={ location.pathname === tab.path }
							onClick={ () => history.replace( tab.path, {} ) }
						>
							{ tab.label }
						</Button>
					)
				} ) }
				{moreBtn &&
				<Button className="fl-asst-more-btn">
					<Icon.More />
				</Button>
				}
			</Button.Group>
		</>
	)
}
Nav.Tabs.displayName = 'Nav.Tabs'

Nav.CurrentTab = ( { tabs = [] } ) => {
	return (
		<Nav.Switch>
			{ tabs.map( ( tab, i ) => {
				const { exact = false, path, component } = tab
				return (
					<Nav.Route key={ i } exact={ exact } path={ path } component={ component }  />
				)
			} )}
		</Nav.Switch>
	)
}
Nav.CurrentTab.displayName = 'Nav.CurrentTab'

export { Nav }

export default Nav<|MERGE_RESOLUTION|>--- conflicted
+++ resolved
@@ -4,14 +4,9 @@
 
 const Nav = { ...FLUID_Nav }
 
-<<<<<<< HEAD
-Nav.Tabs = ( { tabs = [], moreBtn = true } ) => {
-	const { path, history } = useContext( Nav.Context )
-=======
 Nav.Tabs = ( { tabs = [] } ) => {
 	const nav = useContext( Nav.Context )
 	const { location, history } = useContext( Nav.Context )
->>>>>>> 2552ded9
 	return (
 		<>
 			<Button.Group appearance="tabs">
