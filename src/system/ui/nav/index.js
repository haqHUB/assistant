import React, { useContext } from 'react'
import { Button } from 'ui'
import { Nav as FLUID_Nav } from 'fluid/ui'

const Nav = { ...FLUID_Nav }

Nav.Tabs = ( { tabs = [], moreBtn = true } ) => {
	const { path, history } = useContext( Nav.Context )
	return (
		<>
			<Button.Group appearance="buttons">
				{ tabs.map( ( tab, i ) => {
					return (
						<Button
							key={ i }
							isSelected={ path === tab.path }
							onClick={ () => history.replace( tab.path, {} ) }
						>
							{ tab.label }
						</Button>
					)
				} ) }
<<<<<<< HEAD
				{moreBtn &&
				<Button className="fl-asst-more-btn">
					<Icon.More />
				</Button>
				}
=======
>>>>>>> 55447185
			</Button.Group>
		</>
	)
}
Nav.Tabs.displayName = 'Nav.Tabs'

Nav.CurrentTab = ( { tabs = [] } ) => {
	return (
		<Nav.Switch>
			{ tabs.map( ( tab, i ) => {
				const { exact = false, path, component } = tab
				return (
					<Nav.Route key={ i } exact={ exact } path={ path } component={ component }  />
				)
			} )}
		</Nav.Switch>
	)
}
Nav.CurrentTab.displayName = 'Nav.CurrentTab'

export { Nav }

export default Nav<|MERGE_RESOLUTION|>--- conflicted
+++ resolved
@@ -20,14 +20,11 @@
 						</Button>
 					)
 				} ) }
-<<<<<<< HEAD
 				{moreBtn &&
 				<Button className="fl-asst-more-btn">
 					<Icon.More />
 				</Button>
 				}
-=======
->>>>>>> 55447185
 			</Button.Group>
 		</>
 	)
