--- conflicted
+++ resolved
@@ -3,7 +3,6 @@
 import { Page, Form, Button } from 'ui'
 import { getSrcSet } from 'utils/image'
 import { getWpRest } from 'utils/wordpress'
-<<<<<<< HEAD
 import { getSystemActions } from 'data'
 
 export const Attachment = ( { location, history } ) => {
@@ -35,7 +34,6 @@
 		}
 
 
-
 		if ( 'title' in changed ) {
 			item.title = changed.title
 		}
@@ -58,7 +56,6 @@
 
 		wpRest.attachments().update( id, 'data', data ).then( response => {
 			const { data } = response
-			console.log(data.error)
 			if ( data.error ) {
 				handleError()
 			} else {
@@ -83,30 +80,6 @@
 
 	const sections = {
 
-=======
-
-export const Attachment = ( { location } ) => {
-	const { item } = location.state
-	const srcSet = getSrcSet( item.sizes )
-	const wpRest = getWpRest()
-
-	const sections = {
-		labels: {
-			label: __( 'Labels' ),
-			fields: {
-				labels: {
-					component: 'labels',
-					alwaysCommit: true,
-					onAdd: label => {
-						wpRest.notations().createLabel( 'post', item.id, label.id )
-					},
-					onRemove: label => {
-						wpRest.notations().deleteLabel( 'post', item.id, label.id )
-					},
-				},
-			}
-		},
->>>>>>> cae94c8f
 		meta: {
 			label: __( 'Metadata' ),
 			fields: {
@@ -119,7 +92,6 @@
 				description: {
 					label: __( 'Description' ),
 					component: 'textarea',
-<<<<<<< HEAD
 					rows: 2,
 				},
 				filesize: {
@@ -133,9 +105,6 @@
 				date: {
 					label: __( 'Uploaded on' ),
 					component: 'plain-text',
-=======
-					rows: 4,
->>>>>>> cae94c8f
 				},
 			},
 		},
@@ -167,11 +136,10 @@
 							label: __( 'Edit in Admin' ),
 							href: item.editUrl,
 						},
-<<<<<<< HEAD
 						{
 							label: __( 'Delete' ),
-							status:'destructive',
-							onClick:deleteAttchment
+							status: 'destructive',
+							onClick: deleteAttchment
 
 						},
 					]
@@ -191,41 +159,23 @@
 			</>
 		)
 	}
-=======
-					]
-				}
-			}
-		}
-	}
->>>>>>> cae94c8f
 
 	const defaults = {
 		...item,
 		fileUrl: item.sizes.full ? item.sizes.full.url : null,
-<<<<<<< HEAD
-		type: type+'/'+subtype
+		type: type + '/' + subtype
 	}
 
 	const { hasChanges, resetForm, setIsSubmitting, submitForm, renderForm } = Form.useForm( {
 		sections,
 		onSubmit,
-=======
-	}
-
-	const { renderForm } = Form.useForm( {
-		sections,
->>>>>>> cae94c8f
 		defaults,
 	} )
 
 	const Hero = () => <img src={ item.thumbnail } srcSet={ srcSet } />
 
 	return (
-<<<<<<< HEAD
 		<Page title={ __( 'Attachment' ) } hero={ <Hero /> } footer={ hasChanges && <Footer /> }>
-=======
-		<Page title={ __( 'Attachment' ) } hero={ <Hero /> }>
->>>>>>> cae94c8f
 			{ renderForm() }
 		</Page>
 	)
