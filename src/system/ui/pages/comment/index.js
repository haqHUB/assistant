--- conflicted
+++ resolved
@@ -1,14 +1,10 @@
 import React, { useState } from 'react'
 import { __, sprintf } from '@wordpress/i18n'
-<<<<<<< HEAD
-import { Form, Icon, Message } from 'ui'
+import { Form, Icon, Message, Button, Page, Layout } from 'ui'
 import { Button, Page } from 'fluid/ui'
 import { getSystemConfig, getSystemActions } from 'data'
 import { getWpRest, replyToComment } from 'utils/wordpress'
-=======
-import { Form, Icon, Button, Page, Layout } from 'ui'
-import { getSystemConfig } from 'data'
->>>>>>> 55447185
+
 
 export const Comment = ( { location } ) => {
 	const { item } = location.state
@@ -287,14 +283,9 @@
 	} )
 
 	return (
-<<<<<<< HEAD
-		<Page title={ __( 'Edit Comment' ) } hero={ hero }>
-			<Page.Headline>{author}</Page.Headline>
-=======
 		<Page.NewPage title={ __( 'Edit Comment' ) } hero={ hero }>
 
 			<Layout.Headline>{author}</Layout.Headline>
->>>>>>> 55447185
 			<div>{sprintf( 'commented on %s', date )}</div>
 
 			{'edit' !== commentStatus && (
