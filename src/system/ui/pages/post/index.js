--- conflicted
+++ resolved
@@ -5,11 +5,8 @@
 import { getWpRest } from 'utils/wordpress'
 import { createSlug } from 'utils/url'
 import { getSrcSet } from 'utils/image'
-<<<<<<< HEAD
+import { getFirstFocusableChild } from 'utils/dom'
 import { applyFilters } from 'hooks'
-=======
-import { getFirstFocusableChild } from 'utils/dom'
->>>>>>> 360d669d
 import { getPostActions } from './actions'
 import { useParentOptions } from './parent'
 import './style.scss'
