import React from 'react'
import { __ } from '@wordpress/i18n'
import { Page, Form } from 'ui'

export const Term = ( { location } ) => {
	const { item } = location.state
	const { form, useFormContext } = Form.useFormData( {
		title: {
			label: __( 'Name' ),
			labelPlacement: 'beside',
		},
		slug: {
			label: __( 'Slug' ),
			labelPlacement: 'beside',
		},
		parent: {
			label: __( 'Parent' ),
			labelPlacement: 'beside',
			options: {
				'': __( 'None' ),
			},
		},
		description: {
			label: __( 'Description' ),
			type: 'textarea',
			rows: 4,
		},
	}, {}, item )

	return (
<<<<<<< HEAD
		<Page title={ __( 'Edit Term' ) } shouldPadSides={ false }>
=======
		<Page title={ __( 'Edit Term' ) } padX={ false }>
>>>>>>> a48a8335
			<Form { ...form }>
				<Page.RegisteredSections
					location={ { type: 'term' } }
					data={ { useFormData: useFormContext } }
				/>
			</Form>
		</Page>
	)
}<|MERGE_RESOLUTION|>--- conflicted
+++ resolved
@@ -28,11 +28,7 @@
 	}, {}, item )
 
 	return (
-<<<<<<< HEAD
-		<Page title={ __( 'Edit Term' ) } shouldPadSides={ false }>
-=======
 		<Page title={ __( 'Edit Term' ) } padX={ false }>
->>>>>>> a48a8335
 			<Form { ...form }>
 				<Page.RegisteredSections
 					location={ { type: 'term' } }
