import React from 'react'
import { __ } from '@wordpress/i18n'
import { Form } from 'ui'
import { Page } from 'fluid/ui'

export const Plugin = ( { location = {} } ) => {
<<<<<<< HEAD
	const { item } = location.state
	const { banner } = item
=======

	const defaultItem = {
		author: null,
		banner: null,
		content: null,
		key: null,
		meta: null,
		metaUpdated: null,
		plugin: null,
		thumbnail: null,
		title: null,
		type: 'plugin',
		version: null,
	}

	const item = undefined !== location.state.item ? { ...defaultItem, ...location.state.item } : defaultItem

	const { banner, title, version, content } = item
>>>>>>> d10091b9

	const sectionData = {
		plugin: item,
		actions: [
			{
				label: __( 'Update' ),
				onClick: () => {},
			},
			{
				label: __( 'Deactivate' ),
				onClick: () => {},
			},
		]
	}

	const { renderForm } = Form.useForm({
		sections: {
			details: {
				label: __('Details'),
				fields: {
					version: {
						label: __( 'Version' ),
						labelPlacement: 'beside',
						component: 'plain-text',
						value: version,
					}
				}
			}
		}
	})

	return (
		<Page title={ __( 'Plugin' ) } hero={banner}>
			<Page.Headline>{title}</Page.Headline>
			<div dangerouslySetInnerHTML={{ __html: content }} />
			{renderForm()}
		</Page>
	)
}

export const Theme = ( { location = {} } ) => {
<<<<<<< HEAD
	const { item } = location.state
	const { banner } = item
=======

	const defaultItem = {
		author: null,
		banner: null,
		content: null,
		key: null,
		meta: null,
		metaUpdated: null,
		plugin: null,
		thumbnail: null,
		title: null,
		type: 'theme',
		version: null,
	}

	const item = 'undefined' !== typeof location.state.item ? { ...defaultItem, ...location.state.item } : defaultItem

	const { banner, title, content, version } = item
>>>>>>> d10091b9

	const sectionData = {
		plugin: item,
		actions: [
			{
				label: __( 'Update' ),
				onClick: () => {},
			},
			{
				label: __( 'Deactivate' ),
				onClick: () => {},
			},
		]
	}

	const { renderForm } = Form.useForm({
		sections: {
			details: {
				label: __('Details'),
				fields: {
					version: {
						label: __( 'Version' ),
						labelPlacement: 'beside',
						component: 'plain-text',
						value: version,
					}
				}
			}
		}
	})

	return (
		<Page title={ __( 'Plugin' ) } hero={banner}>
			<Page.Headline>{title}</Page.Headline>
			<div dangerouslySetInnerHTML={{ __html: content }} />
			{renderForm()}
		</Page>
	)
}<|MERGE_RESOLUTION|>--- conflicted
+++ resolved
@@ -4,29 +4,8 @@
 import { Page } from 'fluid/ui'
 
 export const Plugin = ( { location = {} } ) => {
-<<<<<<< HEAD
 	const { item } = location.state
-	const { banner } = item
-=======
-
-	const defaultItem = {
-		author: null,
-		banner: null,
-		content: null,
-		key: null,
-		meta: null,
-		metaUpdated: null,
-		plugin: null,
-		thumbnail: null,
-		title: null,
-		type: 'plugin',
-		version: null,
-	}
-
-	const item = undefined !== location.state.item ? { ...defaultItem, ...location.state.item } : defaultItem
-
 	const { banner, title, version, content } = item
->>>>>>> d10091b9
 
 	const sectionData = {
 		plugin: item,
@@ -68,29 +47,8 @@
 }
 
 export const Theme = ( { location = {} } ) => {
-<<<<<<< HEAD
 	const { item } = location.state
-	const { banner } = item
-=======
-
-	const defaultItem = {
-		author: null,
-		banner: null,
-		content: null,
-		key: null,
-		meta: null,
-		metaUpdated: null,
-		plugin: null,
-		thumbnail: null,
-		title: null,
-		type: 'theme',
-		version: null,
-	}
-
-	const item = 'undefined' !== typeof location.state.item ? { ...defaultItem, ...location.state.item } : defaultItem
-
 	const { banner, title, content, version } = item
->>>>>>> d10091b9
 
 	const sectionData = {
 		plugin: item,
