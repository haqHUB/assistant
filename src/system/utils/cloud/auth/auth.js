import Promise from 'promise'
import * as session from './session'
import http from '../http'

/**
 * Register with Assistant Cloud
 *
 * @param email
 * @param password
 * @param config
 * @returns Promise
 */
export const register = ( first_name, last_name, email, password, config = {} ) => {

	const data = {
		first_name,
		last_name,
		email,
		username: email,
		password,
		password_confirmation: password
	}

	// Wrap axios promise in our own promise
	return new Promise( ( resolve, reject ) => {

		http.post( '/account/user/register', data, config )
			.then( ( response ) => {

				// Handle an error
				if ( response.response ) {
					reject( response.response.data )
					return
				}

				// Handle success
				resolve()
			} )
			.catch( reject )

	} )
}

/**
 * Login to Assistant Cloud
 *
 * @param email
 * @param password
 * @param config
 * @returns Promise
 */
export const login = ( email, password, config = {} ) => {

	// Wrap axios promise in our own promise
	return new Promise( ( resolve, reject ) => {

		http.post( '/iam/authenticate', { email, password }, config )
			.then( ( response ) => {

				// Handle an error
				if ( response.response ) {
					reject( response.response.data )
					return
				}

				// Handle success
				const { token, user } = response.data
				session.create( token, user )
				resolve( { token, user } )
			} )
			.catch( reject )
	} )
}

/**
 * Refresh token
 * @param config
 * @returns Promise
 */
export const refresh = ( config = {} ) => {

	// Wrap axios promise in our own promise
	return new Promise( ( resolve, reject ) => {

		// attempt to refresh the token
		http.post( '/iam/token/refresh', {}, config )
			.then( ( response ) => {

				// Handle an error
				if ( ! response.data || ! response.data.token ) {
					session.destroy()
					reject( response )
					return
				}

				// Handle success
				const { plainTextToken } = response.data.token
				session.setToken( plainTextToken )
				resolve()
			} )
			.catch( error => {
				session.destroy()
				reject( error )
			} )
	} )
}

/**
 * Checks to see if the user is still logged in.
 * If not, the session will be destroyed.
 * @returns void
 */
<<<<<<< HEAD
export const checkAccess = async () => {
	if ( isConnected() ) {
		try {
			await refresh()
		} catch ( error ) {}
=======
export const checkAccess = async() => {
	if ( isConnected() ) {
		try {
			await refresh()
		} catch ( error ) {
			console.log( error ) // eslint-disable-line no-console
		}
>>>>>>> 548ee6fc
	}
}

/**
 * Clear the token locally and on server
 * @param config
 * @returns Promise
 */
export const logout = ( config = {} ) => {

	return new Promise( ( resolve ) => {
		http.post( '/iam/token/destroy', {}, config )
		session.destroy()
		resolve()
<<<<<<< HEAD
	} )
}

/**
 * Sends the password reset email.
 * @param config
 * @returns Promise
 */
export const requestPasswordReset = ( email, config = {} ) => {
	return new Promise( ( resolve ) => {
		setTimeout( () => {
			resolve( config )
		}, 1000 )
=======
>>>>>>> 548ee6fc
	} )
}

/**
 * Session has token and user.
 * @returns bool
 */
export const isConnected = () => {
	return session.hasToken() && session.hasUser()
}<|MERGE_RESOLUTION|>--- conflicted
+++ resolved
@@ -110,13 +110,6 @@
  * If not, the session will be destroyed.
  * @returns void
  */
-<<<<<<< HEAD
-export const checkAccess = async () => {
-	if ( isConnected() ) {
-		try {
-			await refresh()
-		} catch ( error ) {}
-=======
 export const checkAccess = async() => {
 	if ( isConnected() ) {
 		try {
@@ -124,7 +117,6 @@
 		} catch ( error ) {
 			console.log( error ) // eslint-disable-line no-console
 		}
->>>>>>> 548ee6fc
 	}
 }
 
@@ -139,22 +131,6 @@
 		http.post( '/iam/token/destroy', {}, config )
 		session.destroy()
 		resolve()
-<<<<<<< HEAD
-	} )
-}
-
-/**
- * Sends the password reset email.
- * @param config
- * @returns Promise
- */
-export const requestPasswordReset = ( email, config = {} ) => {
-	return new Promise( ( resolve ) => {
-		setTimeout( () => {
-			resolve( config )
-		}, 1000 )
-=======
->>>>>>> 548ee6fc
 	} )
 }
 
