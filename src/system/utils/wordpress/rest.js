--- conflicted
+++ resolved
@@ -188,7 +188,6 @@
 		},
 
 		/**
-<<<<<<< HEAD
 		 * Export a post
 		 * @param data
 		 * @param config
@@ -206,7 +205,9 @@
 		deleteExport( id, config = {} ) {
 			config.cacheKey = 'posts'
 			return http.delete( `fl-assistant/v1/posts/${id}/export`, config )
-=======
+		},
+
+		/**
 		 * Adds a label to a post.
 		 */
 		addLabel( postId, labelId, config = {} ) {
@@ -220,7 +221,6 @@
 		removeLabel( postId, labelId, config = {} ) {
 			clearCache( 'posts' )
 			return notations().deleteLabel( 'post', postId, labelId, config )
->>>>>>> dd6687c7
 		},
 	}
 }
