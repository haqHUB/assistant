import React, { useContext } from 'fl-react'
import { __ } from 'assistant'
import { getSystemActions, useSystemState } from 'assistant/store'
import { Appearance, App, Icon, Window, Error, Page, Nav } from 'assistant/lib'
import { AppRouting } from '../app'

export const Main = () => {
	const { appearance, window } = useSystemState()
	const { brightness = 'light' } = appearance
	const { size } = window

	return (
		<Nav.Provider>
			<App.Provider>
				<Appearance brightness={ brightness } size={ 'mini' === size ? 'compact' : 'normal' }>
					<MainWindow />
				</Appearance>
			</App.Provider>
		</Nav.Provider>
	)
}

const MainWindow = () => {
	const { window: mainWindow, shouldShowLabels } = useSystemState()
	const { size, origin, isHidden } = mainWindow
	const { setWindow } = getSystemActions()

	const onChanged = config => setWindow( config )

	return (
		<Window
			icon={ <Icon.Pencil size={ 42 } /> }
			isHidden={ isHidden }
			size={ size }
			position={ origin }
			onChange={ onChanged }
			shouldShowLabels={ shouldShowLabels }
			toolbar={ WindowToolbar }
		>
			<Error.Boundary alternate={ WindowError }>
				<AppRouting />
			</Error.Boundary>
		</Window>
	)
}

const WindowError = () => {
	return (
		<Page shouldPadTop={ true }>
			<h1>{__( 'We Have A Problem!' )}</h1>
			<p>{__( 'There seems to be an issue inside the window content.' )}</p>
		</Page>
	)
}

const WindowToolbar = () => {
	const { isRoot, goToRoot } = useContext( Nav.Context )
	const { label } = useContext( App.Context )
<<<<<<< HEAD

=======
>>>>>>> 4fb2c1fc
	const labelStyle = { padding: '2px 10px' }
	const iconWrapStyle = { display: 'inline-flex', transform: 'translateY(2px)' }

	return (
		<span>
			{ isRoot && <span style={ labelStyle }>{__( 'Assistant' )}</span> }

			{ ! isRoot && <>
				<button onClick={ goToRoot } style={ { textDecoration: 'underline' } }>{__( 'Assistant' )}</button>
				<span style={ iconWrapStyle }><Icon.BreadcrumbArrow /></span>
				<span style={ labelStyle }>{label}</span>
			</> }
		</span>
	)
}<|MERGE_RESOLUTION|>--- conflicted
+++ resolved
@@ -56,10 +56,6 @@
 const WindowToolbar = () => {
 	const { isRoot, goToRoot } = useContext( Nav.Context )
 	const { label } = useContext( App.Context )
-<<<<<<< HEAD
-
-=======
->>>>>>> 4fb2c1fc
 	const labelStyle = { padding: '2px 10px' }
 	const iconWrapStyle = { display: 'inline-flex', transform: 'translateY(2px)' }
 
