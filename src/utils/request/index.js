import store from 'store'

/**
 * Cached response data for GET requests.
 *
 * @since 0.1
 * @type {Object}
 */
const cache = {}

/**
 * Cancellable fetch request with caching.
 *
 * @since 0.1
 * @param {Object}
 * @return {Object}
 */
export const request = ( { route, args, complete } ) => {
	const { apiNonce, apiRoot } = store.getState()
	const method = args ? 'POST' : 'GET'
	let body = null
	let promise = null

	if ( 'GET' === method && cache[ route ] ) {
		if ( complete ) {
			complete( cache[ route ] )
		}
	} else {

		if ( args ) {
			body = new FormData()
<<<<<<< HEAD
			Object.entries( args ).map( ( [ key, value ], index ) => {
=======
			Object.entries( data ).map( ( [ key, value ] ) => {
>>>>>>> fba7b7b6
				body.append( key, value )
			} )
		}

		promise = fetch( apiRoot + route, {
			body,
			method,
			credentials: 'same-origin',
			headers: {
				'X-WP-Nonce': apiNonce,
			},
		} ).then( response => {
			return response.json()
		} ).then( json => {
			if ( 'GET' === method ) {
				cache[ route ] = json
			}
			if ( ! promise.cancelled && complete ) {
				complete( json )
			}
		} )
	}

	return {
		cancel: () => {
			if ( promise ) {
				promise.cancelled = true
			}
		}
	}
}

/**
 * Adds query args to a route.
 *
 * @since 0.1
 * @param {String} route
 * @param {Object} args
 * @return {Object}
 */
export const addQueryArgs = ( route, args ) => {
	if ( ! args ) {
		return route
	}

	const keys = Object.keys( args )

	if ( keys.length && route.indexOf( '?' ) === -1 ) {
		route += '?'
	}

	keys.map( ( key, index ) => {
		route += `${ key }=${ encodeURIComponent( args[ key ] ) }`
		if ( index < keys.length - 1 ) {
			route += '&'
		}
	} )

	return route
}<|MERGE_RESOLUTION|>--- conflicted
+++ resolved
@@ -29,11 +29,7 @@
 
 		if ( args ) {
 			body = new FormData()
-<<<<<<< HEAD
-			Object.entries( args ).map( ( [ key, value ], index ) => {
-=======
 			Object.entries( data ).map( ( [ key, value ] ) => {
->>>>>>> fba7b7b6
 				body.append( key, value )
 			} )
 		}
