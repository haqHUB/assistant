--- conflicted
+++ resolved
@@ -30,22 +30,18 @@
     'assistant/lib'         		: 'FL.Assistant.ui', // TODO: delete - ui replaces lib
     'assistant/ui'          		: 'FL.Assistant.ui',
 
-<<<<<<< HEAD
-    'assistant/i18n'        : 'FL.Assistant.i18n',
-    'assistant/utils'       : 'FL.Assistant.utils',
-    'assistant/http'        : 'FL.Assistant.http',
-    'assistant/cloud'       : 'FL.Assistant.cloud',
-=======
+    'assistant/http'                : 'FL.Assistant.http',
+    'assistant/cloud'               : 'FL.Assistant.cloud',
+
     'assistant/i18n'        		: 'FL.Assistant.i18n',
     'assistant/utils'       		: 'FL.Assistant.utils',
     'assistant/utils/http'        	: 'FL.Assistant.utils.http',
     'assistant/utils/react'   		: 'FL.Assistant.utils.react',
     'assistant/utils/url'   		: 'FL.Assistant.utils.url',
     'assistant/utils/wordpress'   	: 'FL.Assistant.utils.wordpress',
->>>>>>> 3d4cc1b6
 
     /* wp */
-    '@wordpress/i18n'       : 'wp.i18n',
+    '@wordpress/i18n'               : 'wp.i18n',
 }
 
 const entry = {
