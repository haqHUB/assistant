const webpack = require( 'webpack' )
const path = require( 'path' )
const MiniCssExtractPlugin = require( 'mini-css-extract-plugin' )
const OptimizeCSSAssets = require( 'optimize-css-assets-webpack-plugin' )
const production = 'production' === process.env.NODE_ENV

const alias = {
    ui: path.resolve( __dirname, './src/system/ui/'),
    data: path.resolve( __dirname, './src/system/data'),
    utils: path.resolve( __dirname, './src/system/utils' ),
}

const externals = [
	{
	    /* WordPress included (hopefully) vendors */
	    'react'                         : 'React',
	    'react-dom'                     : 'ReactDOM',
	    'lodash'                        : 'lodash',
	    'react-router-dom'   		    : 'FL.UID.vendors.ReactRouter',
	    'redux'              		    : 'FL.UID.vendors.Redux',
	    'classnames'         	        : 'FL.UID.vendors.classnames',
	    'camelcase'						: 'FL.UID.vendors.camelcase',

<<<<<<< HEAD
    /* FLUID environment */
    'fluid'                         : 'FL.UID',
    'fluid/ui'                      : 'FL.UID.ui',
    'fluid/data'                    : 'FL.UID.data',
=======
	    /* FLUID environment */
	    'fluid'                         : 'FL.UID',
	    'fluid/ui'                      : 'FL.UID.ui',
	    'fluid/store'                   : 'FL.UID.store',
	    'fl-react-router-dom'   		: 'FL.UID.vendors.ReactRouter',
	    'fl-redux'              		: 'FL.UID.vendors.Redux',
	    'fl-classnames'         		: 'FL.UID.vendors.classnames',
>>>>>>> c6057c9d

	    /* wp */
	    '@wordpress/i18n'               : 'wp.i18n',
	    '@wordpress/keycodes'           : 'wp.keycodes',
	    '@wordpress/dom'                : 'wp.dom',
	    '@wordpress/element'            : 'wp.element',
	    '@wordpress/components'         : 'wp.components',
	    '@wordpress/heartbeat'          : 'wp.heartbeat',
	    '@wordpress/hooks'              : 'wp.hooks',
	    '@wordpress/dom-ready'          : 'wp.domReady',

<<<<<<< HEAD
    /* system bundle */
    'assistant'             		: 'FL.Assistant',
    'assistant/data'        		: 'FL.Assistant.data',
    'assistant/ui'          		: 'FL.Assistant.ui',
    'assistant/utils'       		: 'FL.Assistant.utils',

    // I'd be great not to need these
    'assistant/utils/url'   		: 'FL.Assistant.utils.url',
    'assistant/utils/wordpress'   	: 'FL.Assistant.utils.wordpress'
}
=======
	    /* system bundle */
	    'assistant'             		: 'FL.Assistant',
	    'assistant/store'       		: 'FL.Assistant.data', // TODO: Delete = data replaces store
	    'assistant/data'        		: 'FL.Assistant.data',
	    'assistant/lib'         		: 'FL.Assistant.ui', // TODO: delete - ui replaces lib
	    'assistant/ui'          		: 'FL.Assistant.ui',
	    'assistant/cloud'               : 'FL.Assistant.cloud',
	    'assistant/i18n'        		: 'FL.Assistant.i18n',
	    'assistant/utils'       		: 'FL.Assistant.utils',
	},
	function( context, request, callback ) {
		/* Nested util imports */
		if ( /assistant\/utils/.test( request ) ){
			const parts = request.split( '/' )
			if ( 3 === parts.length ) {
				return callback( null, 'FL.Assistant.utils.' + parts.pop() )
			}
		}
		callback()
	},
]
>>>>>>> c6057c9d

const entry = { // if you change a key here, you need to update the enqueue url to match
    ui: './src/ui',
    api: './src/system',
    apps: './src/apps',
    fluid: './src/fluid',
}

const config = {
	entry,
    externals,
	mode: 'development',
    target: 'web',
    watch: true,
    output: {
        path: path.resolve( __dirname, 'build' ),
        filename: `fl-assistant-[name].bundle.js`
    },
    resolve: { alias },
    devtool: 'source-map',
    module: {
        rules: [
            {
                test: /\.js$/,
                exclude: /node_modules/,
                use: [ 'babel-loader' ],
            },
            {
                test: /\.s?css$/,
                use: [
                    {
                        loader: 'style-loader',
                        options: {
                            sourceMap: true
                        }
                    },
                    MiniCssExtractPlugin.loader,
                    {
                        loader: 'css-loader',
                        options: {
                            sourceMap: true
                        }
                    },
                    {
                        loader: 'sass-loader',
                        options: {
                            sourceMap: true
                        }
                    },
                ],
			},
		]
    },
    plugins: [
        new MiniCssExtractPlugin( {
            filename: `fl-assistant-[name].bundle.css`,
        } ),
    ]
}

if ( production ) {
	config.mode = 'production'
	config.stats = false
	config.watch = false
    config.devtool = 'none'
	config.plugins.push(
		new OptimizeCSSAssets( {
			cssProcessorOptions: {
				safe: true,
			}
		} ),
		new webpack.DefinePlugin( {
			'process.env.NODE_ENV': JSON.stringify( 'production' ),
		} )
	)
}

module.exports = config<|MERGE_RESOLUTION|>--- conflicted
+++ resolved
@@ -21,20 +21,10 @@
 	    'classnames'         	        : 'FL.UID.vendors.classnames',
 	    'camelcase'						: 'FL.UID.vendors.camelcase',
 
-<<<<<<< HEAD
-    /* FLUID environment */
-    'fluid'                         : 'FL.UID',
-    'fluid/ui'                      : 'FL.UID.ui',
-    'fluid/data'                    : 'FL.UID.data',
-=======
-	    /* FLUID environment */
-	    'fluid'                         : 'FL.UID',
-	    'fluid/ui'                      : 'FL.UID.ui',
-	    'fluid/store'                   : 'FL.UID.store',
-	    'fl-react-router-dom'   		: 'FL.UID.vendors.ReactRouter',
-	    'fl-redux'              		: 'FL.UID.vendors.Redux',
-	    'fl-classnames'         		: 'FL.UID.vendors.classnames',
->>>>>>> c6057c9d
+        /* FLUID environment */
+        'fluid'                         : 'FL.UID',
+        'fluid/ui'                      : 'FL.UID.ui',
+        'fluid/data'                    : 'FL.UID.data',
 
 	    /* wp */
 	    '@wordpress/i18n'               : 'wp.i18n',
@@ -46,27 +36,11 @@
 	    '@wordpress/hooks'              : 'wp.hooks',
 	    '@wordpress/dom-ready'          : 'wp.domReady',
 
-<<<<<<< HEAD
-    /* system bundle */
-    'assistant'             		: 'FL.Assistant',
-    'assistant/data'        		: 'FL.Assistant.data',
-    'assistant/ui'          		: 'FL.Assistant.ui',
-    'assistant/utils'       		: 'FL.Assistant.utils',
-
-    // I'd be great not to need these
-    'assistant/utils/url'   		: 'FL.Assistant.utils.url',
-    'assistant/utils/wordpress'   	: 'FL.Assistant.utils.wordpress'
-}
-=======
-	    /* system bundle */
-	    'assistant'             		: 'FL.Assistant',
-	    'assistant/store'       		: 'FL.Assistant.data', // TODO: Delete = data replaces store
-	    'assistant/data'        		: 'FL.Assistant.data',
-	    'assistant/lib'         		: 'FL.Assistant.ui', // TODO: delete - ui replaces lib
-	    'assistant/ui'          		: 'FL.Assistant.ui',
-	    'assistant/cloud'               : 'FL.Assistant.cloud',
-	    'assistant/i18n'        		: 'FL.Assistant.i18n',
-	    'assistant/utils'       		: 'FL.Assistant.utils',
+        /* system bundle */
+        'assistant'             		: 'FL.Assistant',
+        'assistant/data'        		: 'FL.Assistant.data',
+        'assistant/ui'          		: 'FL.Assistant.ui',
+        'assistant/utils'       		: 'FL.Assistant.utils',
 	},
 	function( context, request, callback ) {
 		/* Nested util imports */
@@ -79,7 +53,6 @@
 		callback()
 	},
 ]
->>>>>>> c6057c9d
 
 const entry = { // if you change a key here, you need to update the enqueue url to match
     ui: './src/ui',
