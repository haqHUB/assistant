const webpack = require( 'webpack' )
const path = require( 'path' )
const MiniCssExtractPlugin = require( 'mini-css-extract-plugin' )
const OptimizeCSSAssets = require( 'optimize-css-assets-webpack-plugin' )
const production = 'production' === process.env.NODE_ENV

const alias = {
    lib: path.resolve( __dirname, './src/system/lib/'),
    store: path.resolve( __dirname, './src/system/store'),
    utils: path.resolve( __dirname, './src/system/utils' ),
    'shared-lib': path.resolve( __dirname, './packages/shared-lib/src/' ),
    'shared-utils': path.resolve( __dirname, './packages/shared-utils/src/' ),
}

const externals = {

    /* fl-vendor */
    'fl-react'              : 'FL.React',
    'fl-react-dom'          : 'FL.ReactDOM',
    'fl-react-router-dom'   : 'FL.ReactRouter',
    'fl-redux'              : 'FL.Redux',
    'fl-prop-types'         : 'FL.PropTypes',

    /* system bundle */
    'assistant'             : 'FL.Assistant',
    'assistant/store'       : 'FL.Assistant.data', // TODO: Delete = data replaces store
    'assistant/data'        : 'FL.Assistant.data',

    'assistant/lib'         : 'FL.Assistant.ui', // TODO: delete - ui replaces lib
    'assistant/ui'          : 'FL.Assistant.ui',

    'assistant/i18n'        : 'FL.Assistant.i18n',
<<<<<<< HEAD
    'assistant/utils'       : 'FL.Assistant.utils',
=======
    'assistant/http'        : 'FL.Assistant.http',
>>>>>>> c0691cf9

    /* wp */
    '@wordpress/i18n'       : 'wp.i18n',
}

const entry = {
    ui: './src/ui',
    api: './src/system',
    apps: './src/apps',
    vendors: './packages/fl-vendors',
}

const config = {
	entry,
    externals,
	mode: 'development',
    target: 'web',
    watch: true,
    output: {
        path: path.resolve( __dirname, 'build' ),
        filename: `fl-assistant-[name].bundle.js`,
    },
    resolve: { alias },
    devtool: production ? '' : 'source-map',
    module: {
        rules: [
            {
                test: /\.js$/,
                exclude: /node_modules/,
                use: [ 'babel-loader' ],
            },
            {
                test: /\.s?css$/,
                use: [
                    {
                        loader: 'style-loader',
                        options: {
                            sourceMap: true
                        }
                    },
                    MiniCssExtractPlugin.loader,
                    {
                        loader: 'css-loader',
                        options: {
                            sourceMap: true
                        }
                    },
                    {
                        loader: 'sass-loader',
                        options: {
                            sourceMap: true
                        }
                    },
                ],
			},
		]
    },
    plugins: [
        new MiniCssExtractPlugin( {
            filename: `fl-assistant-[name].bundle.css`,
        } ),
    ]
}

if ( production ) {
	config.mode = 'production'
	config.stats = false
	config.watch = false
	config.plugins.push(
		new OptimizeCSSAssets( {
			cssProcessorOptions: {
				safe: true,
			}
		} ),
		new webpack.DefinePlugin( {
			'process.env.NODE_ENV': JSON.stringify( 'production' ),
		} )
	)
}

module.exports = config<|MERGE_RESOLUTION|>--- conflicted
+++ resolved
@@ -30,11 +30,8 @@
     'assistant/ui'          : 'FL.Assistant.ui',
 
     'assistant/i18n'        : 'FL.Assistant.i18n',
-<<<<<<< HEAD
     'assistant/utils'       : 'FL.Assistant.utils',
-=======
     'assistant/http'        : 'FL.Assistant.http',
->>>>>>> c0691cf9
 
     /* wp */
     '@wordpress/i18n'       : 'wp.i18n',
